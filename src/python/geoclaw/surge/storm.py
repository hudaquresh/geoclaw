--- conflicted
+++ resolved
@@ -802,18 +802,6 @@
         :Input:
          - *path* (string) Path to the file to be written
         """
-<<<<<<< HEAD
-        with open(path, 'w') as data_file:
-            for n in range(self.t.shape[0]):
-                data_file.write("".join(("," * 7,
-                                         "%s" %(int(self.max_wind_speed[i])),
-                                         ",", 
-                                         "%s" %(int(self.central_pressure[i])),
-                                         "," * 10,
-                                         "%s" %(int(self.max_wind_radius[i])), 
-                                         ",", 
-                                         "%s" %(int(self.storm_radius[i])), 
-=======
         try:
             with open(path, 'w') as data_file:
                 for n in range(self.t.shape[0]):
@@ -835,7 +823,6 @@
                                          ", ",
                                          "%s" % self.max_wind_radius[n],
                                          ", " * 10,
->>>>>>> 2c36cc25
                                          "\n")))
         except Exception as e:
             # Remove possiblly partially generated file if not successful
