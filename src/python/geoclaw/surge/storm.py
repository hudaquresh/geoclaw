r"""
Module defines a class and routines for managing parameterized storm input.

:Formats Supported:

:Models Supported:

"""

from __future__ import print_function
from __future__ import absolute_import

import sys
import os
import requests
from bs4 import BeautifulSoup

import os 
import numpy
import datetime
import clawpack.geoclaw.units as units
import clawpack.clawutil.data

# =============================================================================
#  Common acronyms across formats

# ATCF basins with their expanded names
# see https://www.nrlmry.navy.mil/atcf_web/docs/database/new/abrdeck.html
ATCF_basins = {"AL": "Atlantic",
               "CP": "Central Pacific",
               "EP": "East Pacific",
               "IO": "North Indian Ocean",
               "SH": "Southern Hemisphere",
               "SL": "Southern Atlantic",
               "LS": "Southern Atlantic",
               "WP": "North West Pacific"}

# Tropical Cyclone Designations
# see https://www.nrlmry.navy.mil/atcf_web/docs/database/new/abrdeck.html
TC_designations = {"DB": "disturbance",
                   "TD": "tropical depression",
                   "TS": "tropical storm",
                   "TY": "typhoon",
                   "ST": "super typhoon",
                   "TC": "tropical cyclone",
                   "HU": "hurricane",
                   "SD": "subtropical depression",
                   "SS": "subtropical storm",
                   "EX": "extratropical systems",
                   "IN": "inland",
                   "DS": "dissipating",
                   "LO": "low",
                   "WV": "tropical wave",
                   "ET": "extrapolated",
                   "XX": "unknown"}

# HURDAT special designations
# see http://www.aoml.noaa.gov/hrd/data_sub/newHURDAT.html
hurdat_special_entries = {"L": "landfall",
                          "W": "max wind",
                          "P": "min pressure",
                          "I": "max intensity",
                          "C": "closest approach",
                          "S": "status change",
                          "G": "genesis",
                          "T": "additional track point"}


# =============================================================================
#  Basic storm class
class Storm(object):
    r"""
    Storm data object

    This object contains a time series of time data that describe a particular
    storm.  This includes the attributes below and the ability to read from
    multiple sources for data such as the U.S. National Hurricane Center (NHC),
    the Japanese Meterological Agency (JMA), and the Indian Meteorlogical
    Department (IMD).  This class can then write out in any of these formats,
    construct the wind and pressure fields using a supported parameterized
    model, or output the GeoClaw supported storm format used for running storm
    surge simulations.

    *TODO:*  Add description of unit handling

    :Attributes:
     - *t* (list(datetime.datetiem)) Contains the time at which each entry of
       the other arrays are at.  These are expected to be *datetime* objects.
       Note that when written some formats require a *time_offset* to be set.
     - *eye_location* (ndarray(:, :)) location of the eye of the storm.
       Default units are in signed decimcal longitude and latitude.
     - *max_wind_speed (ndarray(:)) Maximum wind speed.  Default units are
       meters/second.
     - *max_wind_radius (ndarray(:)) Radius at which the maximum wind speed
       occurs.  Default units are meters.
     - *central_pressure* (ndarray(:)) Central pressure of storm.  Default
       units are Pascals.
     - *storm_radius* (ndarray(:)) Radius of storm, often defined as the last
       closed iso-bar of pressure.  Default units are meters.
     - *time_offset* (datetime.datetime) A date time that as an offset for the
       simulation time.  This will default to the beginning of the first of the
       year that the first time point is found in.

    :Initialization:
     1. Read in existing file at *path*.
     2. Construct an empty storm and supply the fields needed.  Note that these
        fields must be converted to the appropriate units.

    :Input:
     - *path* (string) Path to file to be read in if requested.
     - *file_format* (string) Format of file at path.  Default is "hurdat"
     - *kwargs* (dict) Other key-word arguments are passed to the appropriate
       read routine.
    """

    # Define supported formats and models - keys are function name related and
    # values are the proper name and a citation or URL documenting the format
    _supported_formats = {"geoclaw": ["GeoClaw", None], 
                          "atcf": ["ATCF", None],
                          "hurdat": ["HURDAT", None],
                          "jma": ["JMA", None],
                          "imd": ["IMD", None],
                          "tcvitals": ["TC-Vitals", None]}


    def __init__(self, path=None, empty_storm=False, file_format="hurdat", 
                       **kwargs):
        r"""Storm Initiatlization Routine

        See :class:`Storm` for more info.
        """

        self.t = None
        self.time_offset = None
        self.eye_location = None
        self.max_wind_speed = None
        self.max_wind_radius = None
        self.central_pressure = None
        self.storm_radius = None

        # Storm descriptions - not all formats provide these
        self.name = None
        self.basin = None                   # Basin containing storm
        self.ID = None                      # ID code - depends on format
        self.classification = None          # Classification of storm (e.g. HU)
        self.event = None                   # Event (e.g. landfall) - HURDAT

        if not empty_storm:
            self.read(path, file_format=file_format, **kwargs)

    # ==========================================================================
    #  Basic object support
    def __str__(self):
        r""""""
        output = "Name: %s" % self.name
        output = "\n".join((output, "Dates: %s - %s" % (self.t[0].isoformat(),
                                                        self.t[-1].isoformat())
                            ))
        return output

    # ==========================================================================
    # Read Routines
    def read(self, path=None, file_format="hurdat", **kwargs):
        r"""Read in storm data from *path* with format *file_format*

        :Input:
         - *path* (string) Path to data file.
         - *file_format (string) Format of the data file.  See list of supported
           formats for a list of valid strings.  Defaults to "hurdat".
         - *kwargs* (dict) Keyword dictionary for additional arguments that can
           be passed down to the appropriate read functions.  Please refer to
           the specific routine for a list of valid options.

        :Raises:
         - *ValueError* If the *file_format* requested does not match any of the
           available supported formats a *ValueError* is raised.
        """

        # Allow the use of the HURDAT database to extract storms automatically
        if path is None:
            if file_format.lower() == "hurdat":
                # Manually check to see if there's a file in scratch that 
                # contains the "hurdat" in the file name and only print out the
                # following if this fails.
                scratch = os.path.join(os.environ['CLAW'], 'geoclaw', 'scratch')
                success = False
                for file_name in os.listdir(scratch):
                    if "hurdat" in file_name:
                        success = True
                        path = os.path.join(scratch, file_name)
                        break

                if not success:
                    # Download the HURDAT database to scratch
                    # Construct URL to current available database
                    url = "http://www.aoml.noaa.gov/hrd/hurdat/Data_Storm.html"
                    print("Currently you must manually download the HURDAT ",
                          "database.  Please visit the page %s" % url,
                          " and download the HURDAT file linked towards the ",
                          "top.")
            elif file_format.lower() == "jma":
                # Download the JMA database to scratch
                # Construct URL to current available database
                unpack = True
                url = "".join(("http://www.jma.go.jp/jma/jma-eng/jma-center/",
                               "rsmc-hp-pub-eg/Besttracks/bst_all.zip"))


                # Download file - temporarily here as HURDAT does not need this
                path = clawpack.clawutil.data.get_remote_file(url, 
                                                              unpack=unpack)
                kwargs['single_storm'] = False

            else:
                raise ValueError("Format %s does not have an available",
                                 "database of best-tracks." % file_format)

        if file_format.lower() not in self._supported_formats.keys():
            raise ValueError("File format %s not available." % file_format)

        getattr(self, 'read_%s' % file_format.lower())(path, **kwargs)

    def read_geoclaw(self, path):
        r"""Read in a GeoClaw formatted storm file

        GeoClaw storm files are read in by the Fortran code and are not meant
        to be human readable.

        :Input:
         - *path* (string) Path to the file to be read.
        """

        with open(path, 'r') as data_file:
            num_casts = int(data_file.readline())
            self.time_offset = datetime.datetime.strptime(data_file.readline(),
                                                          "%Y-%n-%dT%H:%M:%S")

        data = numpy.loadtxt(path, skiprows=3)
        num_forecasts = data.shape[0]
        assert(num_casts == num_forecasts)
        self.t = data[:, 0]
        self.eye_location[0, :] = data[:, 1]
        self.eye_location[1, :] = data[:, 2]
        self.max_wind_speed = data[:, 3]
        self.max_wind_radius = data[:, 4]
        self.central_pressure = data[:, 5]
        self.storm_radius = data[:, 6]

    def read_atcf(self, path, single_storm=False, name=None, year=None):
        r"""Read in a ATCF formatted storm file

        ATCF format currently only useful for single file not list of storms.

        :Input:
         - *path* (string) Path to the file to be read.
        """

        # TODO:  Maybe add ability to filter by storm name?
        if not single_storm:
            err_msg = "".join(("Have not implemented multiple storms."))
            raise ValueError(err_msg)
        else:
            # No header, can assume storm data
            data_block = []
            with open(path, 'r') as ATCF_file:
                for line in ATCF_file:
                    line = line.split(",") 
                    line = [value.strip() for value in line]  
                    data_block.append(line)  
            num_lines = len(data_block)

        # Parse data block
        self.t = []
        self.event = numpy.empty(num_lines, dtype=str)
        self.classification = numpy.empty(num_lines, dtype=str)
        self.eye_location = numpy.empty((num_lines, 2))
        self.max_wind_speed = numpy.empty(num_lines)
        self.central_pressure = numpy.empty(num_lines)
        self.max_wind_radius = numpy.empty(num_lines)
        self.storm_radius = numpy.empty(num_lines)

        for (i, line) in enumerate(data_block):
            if len(line) == 0:
                break
            data = line
            # Create time
            self.t.append(datetime.datetime(int(data[2][:4]), int(data[2][4:6]),
                                           int(data[2][6:8]), int(data[2][:2])))

            # If an event is occuring record it.  If landfall then use as an
            # offset.   Note that if there are multiple landfalls the last one
            # is used as the offset
            if len(data[22].strip()) > 0:
                self.event[i] = data[22].strip()
                if self.event[i].upper() == "L":
                    self.time_offset = self.t[i]

            # Classification, note that this is not the category of the storm
            self.classification[i] = data[10]

            # Parse eye location
            if data[6][-1] == "N":
                self.eye_location[i, 0] = float(data[6][0:-1])/10.0
            else:
                self.eye_location[i, 0] = -float(data[6][0:-1])/10.0
            if data[7][-1] == "E":
                self.eye_location[i, 1] = float(data[7][0:-1])/10.0
            else:
                self.eye_location[i, 1] = -float(data[7][0:-1])/10.0

            # Intensity information
            self.max_wind_speed[i] = float(data[8])
            self.central_pressure[i] = float(data[9])
            self.max_wind_radius[i] = float(data[18])
            self.storm_radius[i] = float(data[19])

    def read_hurdat(self, path, single_storm=False, name=None, year=None):
        r"""Read in HURDAT formatted storm file

        This is the current version of HURDAT data available (HURDAT 2).  Note 
        that if the file contains multiple storms only the first will be read in
        unless name and/or year is provided.

        For more details on the HURDAT format and getting data see

        http://www.aoml.noaa.gov/hrd/hurdat/Data_Storm.html

        :Input:
         - *path* (string) Path to the file to be read.
         - *single_storm* (bool) If *True* then this file contains one storm.
           Default is *single_storm = False*.
         - *name* (string) If the file contains multiple storms use *name* to
           search for the correct storm.  If there are multiple storms with the
           same name then the first one encountered is read in.
         - *year* (int) Additional filtering criteria.  If there are multiple
           storms with the same name use the year of the storm to pick out the
           right one.

        :Raises:
         - *ValueError* If the method cannot find the name/year matching the
           storm or they are not provided when *single_storm == False* then a
           value error is risen.
        """

        # If no name and/or year are provided then we read until the end of the
        # file or until we reach another header line
        if not single_storm:
            if name is None:
                err_msg = "".join(("Input indicated that there was more than ",
                                   "one storm in the file being read.  If ",
                                   "this is the case then a name must be ",
                                   "provided to pick out the storm to be read ",
                                   "in."))
                raise ValueError(err_msg)

            with open(path, 'r') as hurdat_file:
                success = False
                for (n, line) in enumerate(hurdat_file):
                    if line[:2] in ATCF_basins.keys():
                        # This is a header line
                        storm_year = int(line.split(",")[0].strip()[4:])
                        storm_name = line.split(',')[1].strip()
                        num_lines = int(line.split(",")[2].strip())

                        if name.lower() == storm_name.lower():
                            if year is not None:
                                if year == storm_year:
                                    # Take this storm
                                    success = True
                                    break
                            else:
                                # Take this storm
                                success = True
                                break

                # Extract data chunk
                if success:
                    self.name = storm_name
                    self.ID = line.split(",")[0].strip()
                    self.basin = self.ID[:2]

                    data_block = ""
                    for n in range(num_lines):
                        line = hurdat_file.readline()
                        data_block = "".join((data_block, line))
                    data_block = data_block[:-1].split('\n')
                    assert len(data_block) == num_lines

                else:
                    # Return error based on failure of criteria
                    err_msg = "".join(("Name %s or year %s " % (name, year),
                                       "did not match available ",
                                       "values.  Please check to make sure",
                                       "the name and year are present in the",
                                       "file you provided."))
                    raise ValueError(err_msg)

        else:
            # No header, just assume storm data
            data_block = []
            with open(path, 'r') as hurdat_file:
                data_block.append(hurdat_file.readlines())

        # Parse data block
        self.t = []
        self.event = numpy.empty(num_lines, dtype=str)
        self.classification = numpy.empty(num_lines, dtype=str)
        self.eye_location = numpy.empty((num_lines, 2))
        self.max_wind_speed = numpy.empty(num_lines)
        self.central_pressure = numpy.empty(num_lines)
        self.max_wind_radius = numpy.empty(num_lines)
        self.storm_radius = numpy.empty(num_lines)
        for (i, line) in enumerate(data_block):
            if len(line) == 0:
                break
            data = [value.strip() for value in line.split(",")]

            # Create time
            self.t.append(datetime.datetime(int(data[0][:4]), int(data[0][4:6]),
                                            int(data[0][6:8]), int(data[1][:2]),
                                            int(data[1][2:])))

            # If an event is occuring record it.  If landfall then use as an
            # offset.   Note that if there are multiple landfalls the last one
            # is used as the offset
            if len(data[2].strip()) > 0:
                self.event[i] = data[2].strip()
                if self.event[i].upper() == "L":
                    self.time_offset = self.t[i]

            # Classification, note that this is not the category of the storm
            self.classification[i] = data[3]

            # Parse eye location
            if data[4][-1] == "N":
                self.eye_location[i, 0] = float(data[4][0:-1])
            else:
                self.eye_location[i, 0] = -float(data[4][0:-1])
            if data[5][-1] == "E":
                self.eye_location[i, 1] = float(data[5][0:-1])
            else:
                self.eye_location[i, 1] = -float(data[5][0:-1])

            # Intensity information
            self.max_wind_speed[i] = float(data[6])
            self.central_pressure[i] = float(data[7])
            self.max_wind_radius[i] = float(data[8])
            self.storm_radius[i] = float(data[9])

    def read_jma(self, path, single_storm=False, name=None, year=None):
        r"""Read in JMA formatted storm file

        Note that if the file contains multiple storms only the first will be
        read in unless name and/or year is provided.

        For more details on the JMA format and getting data see

        http://www.jma.go.jp/jma/jma-eng/jma-center/rsmc-hp-pub-eg/Besttracks/e_format_bst.html

        :Input:
         - *path* (string) Path to the file to be read.
         - *single_storm* (bool) If *True* then this file contains one storm.
           Default is *single_storm = False*.
         - *name* (string) If the file contains multiple storms use *name* to
           search for the correct storm.  If there are multiple storms with the
           same name then the first one encountered is read in.
         - *year* (int) Additional filtering criteria.  If there are multiple 
           storms with the same name use the year of the storm to pick out the
           right one.
        """

        if not single_storm:
            if name is None:
                err_msg = "".join(("Input indicated that there was more than ",
                                   "one storm in the file being read.  If ",
                                   "this is the case then a name must be ",
                                   "provided to pick out the storm to be read ",
                                   "in."))
                raise ValueError(err_msg)

            with open(path, 'r') as JMA_file:
                success = False
                for (n, line) in enumerate(JMA_file):
                    if line[:5] == "66666":
                        # This is a header line
                        storm_year = int(line[6:8])
                        if storm_year > 50:
                            storm_year += 1900
                        else:
                            storm_year += 2000
                        ID = int(line[8:10])
                        num_lines = int(line[13:15])
                        flag = bool(int(line[26]))
                        storm_name = line[30:51].strip()

                        if name.lower() == storm_name.lower():
                            if year is not None:
                                if year == storm_year:
                                    # Take this storm
                                    success = True
                                    break
                            else:
                                # Take this storm
                                success = True
                                break

                # Extract data chunk
                if success:
                    self.name = storm_name
                    self.ID = ID

                    data_block = ""
                    for n in range(num_lines):
                        line = JMA_file.readline()
                        data_block = "".join((data_block, line))
                    data_block = data_block[:-1].split('\n')
                    assert len(data_block) == num_lines

                else:
                    # Return error based on failure of criteria
                    err_msg = "".join(("Name %s or year %s " % (name, year),
                                       "did not match available ",
                                       "values.  Please check to make sure",
                                       "the name and year are present in the",
                                       "file you provided."))
                    raise ValueError(err_msg)

        else:
            # No header, just assume storm data
            data_block = []
            with open(path, 'r') as JMA_file:
                data_block.append(JMA_file.readlines())

        # Parse data block
        self.t = []
        self.event = numpy.empty(num_lines, dtype=str)
        self.classification = numpy.empty(num_lines, dtype=str)
        self.eye_location = numpy.empty((num_lines, 2))
        self.max_wind_speed = numpy.empty(num_lines)
        self.central_pressure = numpy.empty(num_lines)
        self.max_wind_radius = numpy.empty(num_lines)
        self.storm_radius = numpy.empty(num_lines)
        for (i, line) in enumerate(data_block):
            if len(line) == 0:
                break
            data = [value.strip() for value in line.split(" ")]

            # Create time
            self.t.append(datetime.datetime(int(data[0][:4]), int(data[0][4:6]),
                                            int(data[0][6:8]), int(data[1][:2]),
                                            int(data[1][2:])))

            # If an event is occuring record it.  If landfall then use as an
            # offset.   Note that if there are multiple landfalls the last one
            # is used as the offset
            if len(data[2].strip()) > 0:
                self.event[i] = data[2].strip()
                if self.event[i].upper() == "L":
                    self.time_offset = self.t[i]

            # Classification, note that this is not the category of the storm
            self.classification[i] = data[3]

            # Parse eye location
            if data[4][-1] == "N":
                self.eye_location[i, 0] = float(data[4][0:-1])
            else:
                self.eye_location[i, 0] = -float(data[4][0:-1])
            if data[5][-1] == "E":
                self.eye_location[i, 1] = float(data[5][0:-1])
            else:
                self.eye_location[i, 1] = -float(data[5][0:-1])

            # Intensity information
            self.max_wind_speed[i] = float(data[6])
            self.central_pressure[i] = float(data[7])
            self.max_wind_radius[i] = float(data[8])
            self.storm_radius[i] = float(data[9])

        # # Collect data from columns of the same type
        # data = numpy.genfromtxt(path, delimiter=',', skip_header=1, dtype=float,
        #                         usecols=(5, 6, 7, 8))
        # self.central_pressure = data[:, 0]                # Col 6
        # self.max_wind_speed = data[:, 1]                  # Col 7
        # self.max_wind_radius = data[:, 2]                 # Col 8
        # self.storm_radius = data[:, 3]                    # Col 9

        # date = numpy.genfromtxt(path, delimiter=',', skip_header=1, dtype=None,
        #                         usecols=(0, 1))
        # self.time_offset = int(str(date[0])[0:4])
        # for i in range(date.shape[0]):
        #     temp_date = "%s%s" % (date[i][0], date[i][1])
        #     temp_date = date2seconds(temp_date[0:-2])
        #     date[i][0] = temp_date
        # self.t = date[:, 0]

        # self.eye_location = numpy.genfromtxt(path, delimiter=',', skip_header=1,
        #                                      dtype=None, usecols=(4, 5))
        # for n in range(self.eye_location.shape[0]):
        #     lat = self.eye_location[n, 0]
        #     lon = self.eye_location[n, 1]
        #     if lat[-1] == 'N':
        #         lat = float(lat[0:-1])
        #     else:
        #         lat = -float(lat[0:-1])
        #     if lon == 'E':
        #         lon = float(lon[0:-1])
        #     else:
        #         lon = -float(lon[0:-1])
        #     self.eye_location[n, 0] = lat
        #     self.eye_location[n, 1] = lon

    def read_imd(self, path):
        r"""Extract relevant hurricane data from IMD file
            and update storm fields with proper values.

        :Input:
         - *path* (string) Path to the file to be read.

        Return ValueError if format incorrect or if file not IMD.
        """
        raise ValueError("File type not implemented yet.")

    def read_tcvitals(self, path, single_storm=True, name=None, year=None):
        r"""Extract relevant hurricane data from TCVITALS file
            and update storm fields with proper values.

        :Input:
         - *path* (string) Path to the file to be read.

        """
        if not single_storm:
            return "Multiple storms not implemented for this format yet."
        else:
            if int(year) < 2011:
                err_msg = "Years not contained on this page"
                raise ValueError(err_msg)
            else:
                if int(year) == 2016:
                    file_directory_url = "".join((path))
                else:
                    file_directory_url = "".join((path,year,'/'))
                print('File Directory URL:', file_directory_url)
                storm_directory_page = requests.get(file_directory_url)
                soup = BeautifulSoup(storm_directory_page.content, 'html.parser')
                storm_directory_links = soup.find_all('a')
                storm_files = []
                for link in storm_directory_links:
                    if ".dat" in str(link):
                        if "combined" in str(link):
                            continue
                        else:
                            storm_files.append(str(link)[9:35])

                found = False
                for data_file_name in storm_files:
                    data_file_url = "".join((file_directory_url,data_file_name))
                    unpack = True
                    data_path = clawpack.clawutil.data.get_remote_file(data_file_url, unpack=unpack)
                    with open(data_path, 'r') as data:
                        for line in data:
                            self.name = line.split()[2]
                            if name.upper() == self.name.upper():
                                found = True
                                break
                            else:
                                continue
                    data.close()

                    if found == True:
                        storm_file_url = data_file_url
                        self.name = name.upper() 
                        print('Storm File URL', storm_file_url)
                        os.remove(data_path)
                        break
                    else:
                        os.remove(data_path)
                        continue

                if found == False:
                    return("Storm not found for the year you specified.")

                storm_path = clawpack.clawutil.data.get_remote_file(storm_file_url,unpack=True)

                data_block = []
                with open(storm_path,'r') as tcvitals_file:
                    data_block = tcvitals_file.readlines()
                print('data_block', data_block) 

                num_lines = len(data_block)

                # Parse data block
                self.t = []
                self.event = numpy.empty(num_lines, dtype=str)
                self.classification = numpy.empty(num_lines, dtype=str)
                self.eye_location = numpy.empty((num_lines, 2))
                self.max_wind_speed = numpy.empty(num_lines)
                self.central_pressure = numpy.empty(num_lines)
                self.max_wind_radius = numpy.empty(num_lines)
                self.storm_radius = numpy.empty(num_lines)

                len_data = []

                for (i, line) in enumerate(data_block):
                    if len(line) == 0:
                        break
                    data = [value.strip() for value in line.split()]

                    self.t.append(datetime.datetime(int(data[3][0:4]), int(data[3][4:6]),
                                                    int(data[3][6:8]), int(data[4][0:2]),
                                                    int(data[4][2:])))

                    self.event[i] = data[1][-1]
                    if self.event[i] == 'L':
                        self.time_offset = self.t[i]

                    if data[5][-1] == 'N':
                        self.eye_location[i, 0] = float(data[5][0:-1])/10
                    else:
                        self.eye_location[i, 0] = -float(data[5][0:-1])/10
                    if data[6][-1] == "E":
                        self.eye_location[i, 1] = float(data[6][0:-1])/10
                    else:
                        self.eye_location[i, 1] = -float(data[6][0:-1])/10


                    # Intensity Information
                    self.max_wind_speed[i] = float(data[8])
                    self.central_pressure[i] = float(data[9])
                    self.max_wind_radius[i] = float(data[11])
                    self.storm_radius[i] = float(data[13])

    # =========================================================================
    # Write Routines
    def write(self, path, file_format="geoclaw", **kwargs):
        r"""Write out the storm data to *path* in format *file_format*

        :Input:
         - *path* (string) Path to data file.
         - *file_format (string) Format of the data file.  See list of supported
           formats for a list of valid strings.  Defaults to "geoclaw".
         - *kwargs* (dict) Keyword dictionary for additional arguments that can
           be passed down to the appropriate write functions.  Please refer to
           the specific routine for a list of valid options.

        :Raises:
         - *ValueError* If the *file_format* requested does not match any of the
           available supported formats a *ValueError* is raised.
        """

        if file_format.lower() not in self._supported_formats.keys():
            raise ValueError("File format %s not available." % file_format)

        getattr(self, 'write_%s' % file_format.lower())(path)

    def write_geoclaw(self, path):
        r"""Write out a GeoClaw formatted storm file

        GeoClaw storm files are read in by the Fortran code and are not meant
        to be human readable.

        :Input:
         - *path* (string) Path to the file to be written.
        """

        with open(path, 'w') as data_file:
            data_file.write("%s\n" % self.t.shape[0])
            data_file.write("%s\n\n" % self.time_offset.isoformat())
            for n in range(self.t.shape[0]):
                data_file.write("%s %s %s %s %s %s %s %s" %
                                ((self.t[n] - self.time_offset).total_seconds(),
                                 self.eye_location[n, 0],
                                 self.eye_location[n, 1],
                                 self.max_wind_speed[n],
                                 self.max_wind_radius[n],
                                 self.central_pressure[n],
                                 self.storm_radius[n],
                                 "\n"))

    def write_atcf(self, path):
<<<<<<< HEAD
        r"""Write out a HURDAT formatted storm file
=======
        r"""Write out a ATCF formatted storm file
>>>>>>> 94ec4248

        :Input:
         - *path* (string) Path to the file to be written
        """
        with open(path, 'w') as data_file:
            for n in range(self.t.shape[0]):
                data_file.write("".join(("," * 7,
                                         "%s" %(int(self.max_wind_speed[i])),
                                         ",", 
                                         "%s" %(int(self.central_pressure[i])),
                                         "," * 10,
                                         "%s" %(int(self.max_wind_radius[i])), 
                                         ",", 
                                         "%s" %(int(self.storm_radius[i])), 
                                         "\n")))

    def write_hurdat(self, path):
        r"""Write out a HURDATformatted storm file

        :Input:
         - *path* (string) Path to the file to be written
        """
        with open(path, 'w') as data_file:
            data_file.write('%s %s %s' %("Date", "Hurricane Name", "Indicator"))
            for n in range(self.t.shape[0]):

                latitude = float(self.eye_location[n,0])
                longitude = float(self.eye_location[n,1])

                # Convert latitude to proper Hurdat format e.g 12.0N
                if latitude > 0:
                    latitude = str(numpy.abs(latitude)) + 'N'
                else:
                    latitude = str(numpy.abs(latitude)) + 'S'

                # Convert longitude to proper Hurdat format e.g 12.0W
                if longitude > 0:
                    longitude = str(numpy.abs(longitude)) + 'E'
                else:
                    longitude = str(numpy.abs(longitude)) + 'W'

                data_file.write("".join(("%s"   % self.seconds2date(self.t[n])[0:-2],
                                         "%s00" % self.seconds2date(self.t[n])[-2:],
                                         ", " * 3,
                                         "%s" % (latitude),
                                         ", ",
                                         "%s" % (longitude),
                                         ", ",
                                         "%s" % self.max_wind_speed[n],
                                         ", ",
                                         "%s" % self.central_pressure[n],
                                         ", ",
                                         "%s" % self.storm_radius[n],
                                         ", ",
                                         "%s" % self.max_wind_radius[n],
                                         ", " * 10,
                                         "\n")))


    def write_HURDATGEOCLAW(self, path):
        r"""Write out a HURDAT formatted storm file
        FOR CURRENT IMPLEMENTATIONS OF GEOCLAW.
        :Input:
         - *path* (string) Path to the file to be written
        """
        latitude = []
        longitude = []
        for n in range(self.t.shape[0]):
            if self.eye_location[n,0] > 0:
                temp = float(self.eye_location[n,0]) * 10
                temp = int(temp)
                latitude.append(str(temp)+'N')
            else:
                temp = float(self.eye_location[n,0]) * -10
                temp = int(temp)
                latitude.append(str(temp)+'S')

        for n in range(self.t.shape[0]):
            #if self.eye_location[n,1] > 0:
            #    temp = float(self.eye_location[n,1]) * 10
            #    temp = int(temp)
            #    longitude.append(str(temp)+'E')
            if self.eye_location[n,1] > 0:
                temp = float(self.eye_location[n,1]) * -10
                temp = int(temp)
                longitude.append(str(temp)+'W')

        with open(path, 'w') as data_file:
            for n in range(self.t.shape[0]):
                data_file.write("".join((" " * 8,
                                         "%s"
                                                % (self.seconds2date(self.t[n])),
                                         " " * 6,
                                         "BEST".rjust(4),
                                         " " * 2,
                                         "000".rjust(3),
                                         " ",
                                         "%s".rjust(5)
                                                % (latitude[n]),
                                         " ".rjust(2),
                                         "%s".rjust(5)
                                                % (longitude[n]),
                                         " ".rjust(2),
                                         "%s".rjust(3) % self.max_wind_speed[n],
                                         " ".rjust(2),
                                         "%s".ljust(4) % self.central_pressure[n],
                                         " ".rjust(47),
                                         "%s".rjust(3) % self.storm_radius[n],
                                         " ".rjust(2),
                                         "%s".rjust(3) % self.max_wind_radius[n],
                                         "\n")))
    def write_jma(self, path):
        r"""Write out a JMA formatted storm file

        :Input:
         - *path* (string) Path to the file to be written
        """
        with open(path, 'w') as data_file:
            for n in range(self.t.shape[0]):
                data_file.write("".join(("%s" % self.seconds2date(self.t[n]),
                                         " " * 4,
                                         "%s" % (int(self.eye_location[n, 0] *
                                                     10.0)),
                                         ", ",
                                         "%s" % (int(self.eye_location[n, 1] *
                                                     10.0)),
                                         ", ",
                                         "%s" % self.max_wind_speed[n],
                                         ", ",
                                         "%s" % self.central_pressure[n],
                                         ", ",
                                         ", " * 8,
                                         "%s" % self.storm_radius[n],
                                         ", ",
                                         "%s" % self.max_wind_radius[n],
                                         ", " * 10,
                                         "\n")))

    def write_imd(self, path):
        r"""Write out a IMD formatted storm file

        :Input:
         - *path* (string) Path to the file to be written
        """
        raise NotImplementedError("IMD format not fully implemented.")


    # =========================================================================
    # Other Useful Routines
    def plot(self, axes=None, intensity=False, limits=None, track_color='red',
                   category_colors=None, categorization="NHC"):
        r"""Plot the track and optionally the strength of the storm

        """

        import matplotlib.pyplot as plt
        from mpl_toolkits.basemap import Basemap

        if axes is None:
            fig = plt.figure()
            axes = fig.add_subplot(1, 1, 1)

        # limits = ((long), (lat))
        if limits is None:
            raise NotImplementedError("Need to do this...")

        if category_color is None:
            category_color = {5: 'red',
                              4: 'yellow',
                              3: 'orange',
                              2: 'green',
                              1: 'blue',
                              0: 'gray'}

        mapping = Basemap()
        longitude, latitude = mapping(self.eye_location[:, 0],
                                      self.eye_location[:, 1])
        category = self.category(categorization=categorization)
        for i in range(len(longitude)):
            if intensity:
                color = category_color[category[i]]
            else:
                color = track_color
            mapping.plot(longitude[i:i + 2], latitude[i:i + 2], color=color)

        mapping.drawcoastlines()
        mapping.drawcountries()
        mapping.fillcontinents()
        # Not sure how to do this automatically yet
        # mapping.drawparallels((0.0, 20.0), labels=[1, 1])
        # mapping.drawmeridians(numpy.arange(coord[0][0], coord[1][0], 20),
        #                       labels=[0, 1, 1, 1])

        return axes

    def category(self, categorization="NHC", cat_names=False):
        r"""Categorizes storm based on relevant storm data

        :Input:
         - *categorization* (string) Type of categorization to use.  Defaults to
           the National Hurricane Center "NHC".
         - *cat_names* (bool) If True returns the category name rather than a
           number.  Default to *False*.

        :Output:
         - (ndarray) Integer array of categories at each time point of the storm
         - (list) Similar to the above but the name of the category as a
           *string*.  This is only returned if *car_names = True*.

        """

        # TODO:  Need to standardize on 1-minute (almost never available) or
        # 10-minute (widely available) - see
        # https://en.wikipedia.org/wiki/Tropical_cyclone#Major_basins_and_related_warning_centers


        if categorization.upper() == "BEAUFORT":
            # Beaufort scale below uses knots
            speeds = units.convert(self.max_wind_speed, "m/s", "knots")
            category = numpy.zeros(speeds.shape) + \
                       (speeds >= 1) * (speeds < 4) * 1 + \
                       (speeds >= 4) * (speeds < 7) * 2 + \
                       (speeds >= 7) * (speeds < 11) * 3 + \
                       (speeds >= 11) * (speeds < 17) * 4 + \
                       (speeds >= 17) * (speeds < 22) * 5 + \
                       (speeds >= 22) * (speeds < 28) * 6 + \
                       (speeds >= 28) * (speeds < 34) * 7 + \
                       (speeds >= 34) * (speeds < 41) * 8 + \
                       (speeds >= 41) * (speeds < 48) * 9 + \
                       (speeds >= 48) * (speeds < 56) * 10 + \
                       (speeds >= 56) * (speeds < 64) * 11 + \
                       (speeds >= 64) * 12
            cat_map = { 0: "Calm",
                        1: "Light air",
                        2: "Light breeze",
                        3: "Gentle breeze",
                        4: "Moderate breeze",
                        5: "Fresh breeze",
                        6: "Strong breeze",
                        7: "High wind",
                        8: "Gale",
                        9: "Strong gale",
                       10: "Whole gale",
                       11: "Violent storm",
                       12: "Hurricane"}

        elif categorization.upper() == "NHC":
            # TODO:  Change these to m/s (knots are how these are defined).  Definitely not
            #        in the correct format now
            # TODO:  Add TD and TS designations
            speeds = units.convert(self.max_wind_speed, "m/s", "knots")
            category = numpy.zeros(speeds.shape) + \
                       (speeds < 30) * -1 + \
                       (speeds >= 64) * (speeds < 83) * 1 + \
                       (speeds >= 83) * (speeds < 96) * 2 + \
                       (speeds >= 96) * (speeds < 113) * 3 + \
                       (speeds >= 113) * (speeds < 135) * 4 + \
                       (speeds >= 135) * 5
            cat_map = {-1: "Tropical Depression",
                        0: "Tropical Storm",
                        1: "Category 1 Hurricane",
                        2: "Category 2 Hurricane",
                        3: "Category 3 Hurricane",
                        4: "Category 4 Hurricane",
                        5: "Category 5 Hurricane"}

        elif categorization.upper() == "JTWC":
            raise NotImplementedError("JTWC categorization not implemented.")
        elif categorization.upper() == "JMA":
            raise NotImplementedError("JMA categorization not implemented.")
        elif categorization.upper() == "IMD":
            raise NotImplementedError("IMD categorization not implemented.")
        elif categorization.upper() == "MF":
            raise NotImplementedError("MF categorization not implemented.")
        elif categorization.upper() == "BOM":
            raise NotImplementedError("BOM categorization not implemented.")
        else:
            raise ValueError("Categorization %s not available."
                             % categorization)

        if cat_names:
            category_name = []
            for (i, cat) in enumerate(category):
                category_name.append(cat_map[cat])

            return category, category_name
        else:
            return category


# =============================================================================
# Model field construction - Models supported are
#  - Holland 1980 ('HOLLAND_1980') [1]
#  - Holland 2010 ('HOLLAND_2010') [2]
#  - Chavas, Lin, Emmanuel ('CLE_2015') [3]
# *TODO* - Add citations

# Dictionary of models.  Keys are function names, values are the proper name
# and a citation to the model
_supported_models = {"holland_1980": ["Holland 1980", ""], 
                     "holland_2010": ["Holland 2010", ""],
                     "cle_2015": ["Chavas, Lin, Emmanuel 2015", ""]}

# In the case where the field is not rotationally symmetric then the r value
# defines the x and y axis extents.
def construct_fields(storm, r, t, model="holland_1980"):
    r""""""

    if model.lower() not in _supported_models.keys():
        raise ValueError("Model %s not available." % model)

    return getattr(sys.modules[__name__], model.lower())(storm, x, t)


# Specific implementations
def holland_1980(storm, r, t):
    r""""""
    raise NotImplementedError("Holland 1980 model has not been implemeted.")
    return None, None


def holland_2010(storm, r, t):
    r""""""
    raise NotImplementedError("Holland 2010 model has not been implemeted.")
    return None, None


def cle_2015(storm, r, t):
    r""""""
    raise NotImplementedError("CLE 2015 model has not been implemeted.")
    return None, None


# =============================================================================
# Utility functions
def available_formats():
    r"""Construct a string suitable for listing available storm file formats.
    """
    output = "Available Formats: (Function, Name, Citation)\n"
    for (model, values) in Storm._supported_formats.items():
        output = "".join((output, "%s: %s %s\n" % (values[0], model, values[1])))
    return output


def available_models():
    r"""Construct a string suitable for listing available storm models.
    """
    output = "Function, Name, Citation\n"
    for (model, values) in _supported_models.items():
        output = "".join((output, "%s: %s %s\n" % (values[0], model, values[1])))
    return output


# =============================================================================
# Ensmeble Storm Formats
def load_emmanuel_storms(path, mask_distance=None, mask_coordinate=(0.0, 0.0),
                              mask_category=None, categorization="NHC"):
    r"""Load storms from a Matlab file containing storms
 
    This format is based on the format Prof. Emmanuel uses to generate storms.
 
    :Input:
     - *path* (string) Path to the file to be read in
     - *mask_distance* (float) Distance from *mask_coordinate* at which a storm
       needs to in order to be returned in the list of storms.  If
       *mask_distance* is *None* then no masking is used.  Default is to
       use no *mask_distance*.
     - *mask_coordinate* (tuple) Longitude and latitude coordinates to measure
       the distance from.  Default is *(0.0, 0.0)*.
     - *mask_category* (int) Category or highter a storm needs to be to be
       included in the returned list of storms.  If *mask_category* is *None*
       then no masking occurs.  The categorization used is controlled by
       *categorization*.  Default is to use no *mask_category*.
     - *categorization* (string) Categorization to be used for the
       *mask_category* filter.  Default is "NHC".
 
    :Output:
     - (list) List of Storm objects that have been read in and were not filtered
       out.
    """

    # Load the mat file and extract pertinent data
    import scipy.io
    mat = scipy.io.loadmat(path)

    lon = mat['longstore']
    lat = mat['latstore']
    hour = mat['hourstore']
    day = mat['daystore']
    month = mat['monthstore']
    year = mat['yearstore']
    radius_max_winds = mat['rmstore']
    max_winds = mat['vstore']
    central_pressure = mat['pstore']

    # Convert into storms and truncate zeros
    storms = []
    for n in xrange(lon.shape[0]):
        m = len(lon[n].nonzero()[0])

        storm = Storm()
        storm.t = [datetime.datetime(year[0, n],
                                     month[n, i],
                                     day[n, i],
                                     hour[n, i]) for i in xrange(m)]
        storm.eye_location[:, 0] = lon[n, :m]
        storm.eye_location[:, 1] = lat[n, :m]
        storm.max_wind_speed = max_winds[n, :m]
        storm.radius_max_winds = radius_max_winds[n, :m]
        storm.central_pressure = central_pressure[n, :m]

        include_storm = True
        if mask_distance is not None:
            distance = numpy.sqrt((storm.eye_location[:, 0] -
                                   mask_coord[0])**2 +
                                  (storm.eye_location[:, 1] -
                                   mask_coord[1])**2)
            inlcude_storm = numpy.any(distance < mask_distance)
        if mask_category is not None:
            pass
            # include storm = include_storm and numpy.any(
            #       storm.category(categorization=categorization) > mask_category)

        if include_storm:
            storms.append(storm)

    return storms


if __name__ == '__main__':
    # TODO:  Add commandline ability to convert between formats
    #storm = Storm(path="http://www.ral.ucar.edu/hurricanes/repository/data/tcvitals_open/",
    #                empty_storm=False, file_format="tcvitals", name='IRENE', year='2011')
    #print('Storm Name:', storm.name)
    #print('Storm Year:', storm.t)

    ike_storm = Storm(path='./ike.storm',empty_storm=False,file_format='atcf',
                        single_storm = True,name='IKE',year='2008') 
  <|MERGE_RESOLUTION|>--- conflicted
+++ resolved
@@ -778,11 +778,7 @@
                                  "\n"))
 
     def write_atcf(self, path):
-<<<<<<< HEAD
-        r"""Write out a HURDAT formatted storm file
-=======
         r"""Write out a ATCF formatted storm file
->>>>>>> 94ec4248
 
         :Input:
          - *path* (string) Path to the file to be written
