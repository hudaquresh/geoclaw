c
c  -------------------------------------------------------------
c
      subroutine tick(nvar,cut,nstart,vtime,time,naux,start_time,
     &                rest,dt_max)
c
      use geoclaw_module
      use refinement_module, only: varRefTime
      use amr_module
      use topo_module, only: dt_max_dtopo, num_dtopo, topo_finalized,
     &                       aux_finalized, topo0work
      use gauges_module, only: setbestsrc, num_gauges
      use gauges_module, only: print_gauges_and_reset_nextLoc


      implicit double precision (a-h,o-z)

      logical vtime,dumpout/.false./,dumpchk/.false./,rest,dump_final
      dimension dtnew(maxlv), ntogo(maxlv), tlevel(maxlv)
      integer clock_start, clock_finish, clock_rate
      real(kind=8) cpu_start,cpu_finish

c
c :::::::::::::::::::::::::::: TICK :::::::::::::::::::::::::::::
c  main driver routine.  controls:
c        integration  of all grids.
c        error estimation / regridding
c        output counting
c        updating of fine to coarse grids

c  parameters:
c     nstop   = # of coarse grid time steps to be taken
c     iout    = output interval every 'iout' coarse time steps
c               (if 0, not used - set to inf.)
c     vtime   = true for variable timestep, calculated each coarse step
c
c  integration strategy is to advance a fine grid until it catches
c  up to the coarse grid. this strategy is applied recursively.
c  coarse grid goes first.
c
c  nsteps: used to count how number steps left for a level to be
c          integrated before it catches up with the next coarser level.
c  ncycle: counts number of coarse grid steps = # cycles.
c
c  icheck: counts the number of steps (incrementing by 1
c          each step) to keep track of when that level should
c          have its error estimated and finer levels should be regridded.
c ::::::::::::::::::::::::::::::::::::;::::::::::::::::::::::::::
c

      ncycle         = nstart
      call setbestsrc()     ! need at very start of run, including restart
      if (iout .eq. 0) then
c        # output_style 1 or 2
         iout  = iinfinity
         nextout = 0
         if (nout .gt. 0) then
            nextout = 1
            if (nstart .gt. 0) then
c              # restart: make sure output times start after restart time
               do ii = 1, nout
                 if (tout(ii) .gt. time) then
                   nextout = ii
                   go to 2
                 endif
               end do
  2         continue
            endif
         endif
      endif

      nextchk = 1
      if ((nstart .gt. 0) .and. (abs(checkpt_style).eq.2)) then
c        if this is a restart, make sure chkpt times start after restart time
         do ii = 1, nchkpt
           if (tchk(ii) .gt. time) then
              nextchk = ii
              go to 3
              endif
           enddo
  3      continue
         endif

      tlevel(1)      = time

      do 5 i       = 2, mxnest
       tlevel(i) = tlevel(1)
 5     continue

c
c  ------ start of coarse grid integration loop. ------------------
c
 20   if (ncycle .ge. nstop .or. time .ge. tfinal) goto 999

      if (nout .gt. 0) then
          if (nextout  .le. nout) then
             outtime       = tout(nextout)
          else
             outtime       = rinfinity
          endif
      else
          outtime = tfinal
      endif

      if (nextchk  .le. nchkpt) then
         chktime       = tchk(nextchk)
      else
         chktime       = rinfinity
      endif

      dumpout = .false.  !# may be reset below

      if (time.lt.outtime .and. time+1.001*possk(1) .ge. outtime) then
c        ## adjust time step  to hit outtime exactly, and make output
c        #  apr 2010 mjb: modified so allow slightly larger timestep to
c        #  hit output time exactly, instead of taking minuscule timestep
c        #  should still be stable since increase dt in only 3rd digit.
         oldposs = possk(1)
         possk(1) = outtime - time
c        write(*,*)" old possk is ", possk(1)
         diffdt = oldposs - possk(1)  ! if positive new step is smaller


         if (.false.) then  
            write(*,122) diffdt,outtime  ! notify of change
 122        format(" Adjusting timestep by ",e10.3,
     .             " to hit output time of ",e12.6)
c           write(*,*)" new possk is ", possk(1)
            if (diffdt .lt. 0.) then ! new step is slightly larger
              pctIncrease = -100.*diffdt/oldposs   ! minus sign to make whole expr. positive
              write(*,123) pctIncrease
 123          format(" New step is ",e8.2," % larger.",
     .               "  Should still be stable")
              endif
            endif


         do i = 2, mxnest
            possk(i) = possk(i-1) / kratio(i-1)
            enddo
         if (nout .gt. 0) then
            nextout = nextout + 1
            dumpout = .true.
            endif
      endif


      if (time.lt.chktime .and. time + possk(1) .ge. chktime) then
c        ## adjust time step  to hit chktime exactly, and do checkpointing
         possk(1) = chktime - time
         do 13 i = 2, mxnest
 13         possk(i) = possk(i-1) / kratio(i-1)
         nextchk = nextchk + 1
        dumpchk = .true.
      else
        dumpchk = .false.
      endif

c
      level        = 1
      ntogo(level) = 1
      dtnew(1:maxlv) = rinfinity
C       do i = 1, maxlv
C          dtnew(i)  = rinfinity
C       enddo

c     We should take at least one step on all levels after any
c     moving topography (dtopo) has been finalized to insure that
c     all aux arrays are consistent with the final topography.
c     The variable aux_finalized is incremented so that we can check
c     if this is true by checking if aux_finalized == 2 elsewhere in code.

      if (aux_finalized .eq. 1 .and. num_dtopo > 0) then
c         # this is only true once, and only if there was moving topo
          deallocate(topo0work)
          endif 
      if (topo_finalized .and. (aux_finalized .lt. 2)) then
          aux_finalized = aux_finalized + 1
          endif

    
c
c     ------------- regridding  time?  ---------
c
c check if either
c   (i)  this level should have its error estimated before being advanced
c   (ii) this level needs to provide boundary values for either of
c        next 2 finer levels to have their error estimated.
c        this only affects two grid levels higher, occurs because
c        previous time step needs boundary vals for giant step.
c  no error estimation on finest possible grid level
c
 60       continue
          if (icheck(level) .ge. kcheck) then
               lbase = level
          else if (level+1 .ge. mxnest) then
               go to 90
          else if (icheck(level+1) .ge. kcheck) then
               lbase = level+1
          else if (level+2 .ge. mxnest) then
               go to 90
          else if (icheck(level+2) .ge. kcheck) then
               lbase = level+2
          else
               go to 90
          endif
          if (lbase .eq. mxnest .or. lbase .gt. lfine) go to 70
c
c regrid level 'lbase+1' up to finest level.
c level 'lbase' stays fixed.
c
          if (rprint) write(outunit,101) lbase
101       format(8h  level ,i5,32h  stays fixed during regridding )

          call system_clock(clock_start,clock_rate)
          call cpu_time(cpu_start)
          call regrid(nvar,lbase,cut,naux,start_time)
          call system_clock(clock_finish,clock_rate)
          call cpu_time(cpu_finish)
          timeRegridding = timeRegridding + clock_finish - clock_start
          timeRegriddingCPU=timeRegriddingCPU+cpu_finish-cpu_start

          call setbestsrc()     ! need at every grid change
c         call conck(1,nvar,naux,time,rest)
c         call outtre(lstart(lbase+1),.true.,nvar,naux)
c note negative time to signal regridding output in plots
c         call valout(lbase,lfine,-tlevel(lbase),nvar,naux)
c
c  maybe finest level in existence has changed. reset counters.
c
          if (rprint .and. lbase .lt. lfine) then
             call outtre(lstart(lbase+1),.false.,nvar,naux)
          endif
 70       continue
          do 80  i  = lbase, lfine
 80          icheck(i) = 0
          do 81  i  = lbase+1, lfine
 81          tlevel(i) = tlevel(lbase)
c
c          MJB: modified to check level where new grids start, which is lbase+1
          if (verbosity_regrid.ge.lbase+1) then
                 do levnew = lbase+1,lfine
                     write(6,1006) intratx(levnew-1),intraty(levnew-1),
     &                             kratio(levnew-1),levnew
 1006                format('   Refinement ratios...  in x:', i3, 
     &                 '  in y:',i3,'  in t:',i3,' for level ',i4)
                 end do

              endif

c  ------- done regridding --------------------
c
c integrate all grids at level 'level'.
c
 90       continue


          call advanc(level,nvar,dtlevnew,vtime,naux)

c         # rjl modified 6/17/05 to print out *after* advanc and print cfl
c         # rjl & mjb changed to cfl_level, 3/17/10

          timenew = tlevel(level)+possk(level)
          if (tprint) then
              write(outunit,100)level,cfl_level,possk(level),timenew
              endif
          if (method(4).ge.level) then
              write(6,100)level,cfl_level,possk(level),timenew
              endif
100       format(' AMRCLAW: level ',i2,'  CFL = ',e8.3,
     &           '  dt = ',e10.4,  '  final t = ',e12.6)


c        # to debug individual grid updates...
c        call valout(level,level,time,nvar,naux)
c
c done with a level of integration. update counts, decide who next.
c
          ntogo(level)  = ntogo(level) - 1
          dtnew(level)  = dmin1(dtnew(level),dtlevnew)
          tlevel(level) = tlevel(level) + possk(level)
          icheck(level) = icheck(level) + 1
c
          if (level .lt. lfine) then
             level = level + 1
c            #  check if should adjust finer grid time step to start wtih
             if (((possk(level-1) - dtnew(level-1))/dtnew(level-1)) .gt.
     .            .05) then
                dttemp = dtnew(level-1)/kratio(level-1)
                ntogo(level) = (tlevel(level-1)-tlevel(level))/dttemp+.9
              else
                ntogo(level) = kratio(level-1)
              endif
             possk(level) = possk(level-1)/ntogo(level)
             go to 60
          endif
c
 105      if (level .eq. 1) go to 110
              if (ntogo(level) .gt. 0) then
c                same level goes again. check for ok time step
 106             if ((possk(level)-dtnew(level))/dtnew(level)
     .                .gt. .05)  then

                    write(6,601) level, time
 601                format(" ***adjusting timestep for level ", i3,
     &                     " at t = ",d16.6)
                    print *,"    old ntogo dt",ntogo(level),possk(level)

c                   adjust time steps for this and finer levels
                    ntogo(level) = ntogo(level) + 1
                    possk(level) = (tlevel(level-1)-tlevel(level))/
     .                             ntogo(level)
                    if (varRefTime) then
                       kratio(level-1) = ceiling(possk(level-1) /
     .                                           possk(level))
                    endif
                    print *,"    new ntogo dt ",ntogo(level),
     &                      possk(level)
                    go to 106
                 endif
                 if (ntogo(level) .gt. 100) then
                     write(6,*) "**** Too many dt reductions ****"
                     write(6,*) "**** Stopping calculation   ****"
                     write(6,*) "**** ntogo = ",ntogo(level)
                     write(6,1006) intratx(level-1),intraty(level-1),
     &                             kratio(level-1),level
                     write(6,*) "Writing checkpoint file at t = ",time
                     call check(ncycle,time,nvar,naux)
                     if (num_gauges .gt. 0) then
                        do ii = 1, num_gauges
                           call print_gauges_and_reset_nextLoc(ii, nvar)
                        end do
                     endif
                     stop
                 endif

                 go to 60
              else
                 level = level - 1
                 call system_clock(clock_start,clock_rate)
                 call update(level,nvar,naux)
                 call system_clock(clock_finish,clock_rate)
                 timeUpdating=timeUpdating+clock_finish-clock_start
              endif
          go to 105
c
c  --------------one complete coarse grid integration cycle done. -----
c
c      time for output?  done with the whole thing?
c
 110      continue
          time    = time   + possk(1)
          ncycle  = ncycle + 1
          call conck(1,nvar,naux,time,rest)


      if ( .not.vtime) goto 201

        ! Adjust time steps if variable time step and/or variable
        ! refinement ratios in time
        if (.not. varRefTime) then
          ! find new dt for next cycle (passed back from integration routine).
           do 115 i = 2, lfine
             ii = lfine+1-i
             dtnew(ii) = min(dtnew(ii),dtnew(ii+1)*kratio(ii))
 115       continue
           possk(1) = dtnew(1)
           do 120 i = 2, mxnest
 120         possk(i) = possk(i-1) / kratio(i-1)
        else  ! since refinement ratio in time can change need to set new timesteps in different order
c             ! use same alg. as when setting refinement when first make new fine grids
          dtnew(1) = min(dtnew(1),dt_max)
          if ((num_dtopo>0).and.(topo_finalized.eqv..false.)) then
              dtnew(1) = min(dtnew(1),dt_max_dtopo)
          endif

          possk(1) = dtnew(1)
          do 125 i = 2, lfine
             if (dtnew(i)  .gt. possk(i-1)) then
               kratio(i-1) = 1  ! cant have larger timestep than parent level
               possk(i)    = possk(i-1)
            else
               kratio(i-1) = ceiling(possk(i-1)/dtnew(i))  ! round up for stable integer ratio
               possk(i)    = possk(i-1)/kratio(i-1)        ! set exact timestep on this level
           endif
 125    continue


      endif

 201  if ((abs(checkpt_style).eq.3 .and. 
     &      mod(ncycle,checkpt_interval).eq.0) .or. dumpchk) then
                call check(ncycle,time,nvar,naux)
                dumpchk = .true.
               if (num_gauges .gt. 0) then
                  do ii = 1, num_gauges
                     call print_gauges_and_reset_nextLoc(ii, nvar)
                  end do
               endif
       endif

       if ((mod(ncycle,iout).eq.0) .or. dumpout) then
         call valout(1,lfine,time,nvar,naux)
         if (printout) call outtre(mstart,.true.,nvar,naux)
         if (num_gauges .gt. 0) then
            do ii = 1, num_gauges
               call print_gauges_and_reset_nextLoc(ii, nvar)
            end do
         endif
       endif

      go to 20
c
999   continue

c
c  # computation is complete to final time or requested number of steps
c
       if (ncycle .ge. nstop .and. tfinal .lt. rinfinity) then
c         # warn the user that calculation finished prematurely
          write(outunit,102) nstop
          write(6,102) nstop
  102     format('*** Computation halted after nv(1) = ',i8,
     &           '  steps on coarse grid')
          endif
c
c  # final output (unless we just did it above)
c
      dump_final = ((iout.lt.iinfinity) .and. (mod(ncycle,iout).ne.0))
      if (.not. dumpout) then
          if (nout > 0) then
              dump_final = (tout(nout).eq.tfinal)
              endif
          endif
      
      if (dump_final) then
           call valout(1,lfine,time,nvar,naux)
           if (printout) call outtre(mstart,.true.,nvar,naux)
           if (num_gauges .gt. 0) then
              do ii = 1, num_gauges
                 call print_gauges_and_reset_nextLoc(ii, nvar)
              end do
           endif
      endif

c  # checkpoint everything for possible future restart
c  # (unless we just did it based on dumpchk)
c

<<<<<<< HEAD
      if ((checkpt_style .ne. 0) .and. (.not. dumpchk)) then
           call check(ncycle,time,nvar,naux)
         endif
=======
c
      if (checkpt_style .ne. 0) then  ! want a chckpt
         ! check if just did it so dont do it twice
         if (.not. dumpchk) call check(ncycle,time,nvar,naux)
      endif
      if (num_gauges .gt. 0) then
         do ii = 1, num_gauges
            call print_gauges_and_reset_nextLoc(ii, nvar)
         end do
      endif

>>>>>>> 6825ef10

      write(6,*) "Done integrating to time ",time
      return
      end<|MERGE_RESOLUTION|>--- conflicted
+++ resolved
@@ -447,11 +447,6 @@
 c  # (unless we just did it based on dumpchk)
 c
 
-<<<<<<< HEAD
-      if ((checkpt_style .ne. 0) .and. (.not. dumpchk)) then
-           call check(ncycle,time,nvar,naux)
-         endif
-=======
 c
       if (checkpt_style .ne. 0) then  ! want a chckpt
          ! check if just did it so dont do it twice
@@ -463,8 +458,6 @@
          end do
       endif
 
->>>>>>> 6825ef10
-
       write(6,*) "Done integrating to time ",time
       return
       end