#!/usr/bin/env python

r"""
Module defines a class and routines for managing storm best-track type input and 
testing reconstructed wind and pressure fields.  Additionally some support for 
ensembles of storms from various providers is also included.

:Formats Supported:
    - GeoClaw (fully)
    - ATCF (reading only)
    - HURDAT (reading only)
    - JMA (reading only)
    - IMD (planned)
    - tcvitals (planned)
"""

from __future__ import print_function
from __future__ import absolute_import

from six.moves import range

import warnings
import sys
import os
import argparse
import datetime

import numpy

import clawpack.geoclaw.units as units
import clawpack.clawutil.data

# =============================================================================
#  Common acronyms across formats

# ATCF basins with their expanded names
# see https://www.nrlmry.navy.mil/atcf_web/docs/database/new/abrdeck.html
ATCF_basins = {"AL": "Atlantic",
               "CP": "Central Pacific",
               "EP": "East Pacific",
               "IO": "North Indian Ocean",
               "SH": "Southern Hemisphere",
               "SL": "Southern Atlantic",
               "LS": "Southern Atlantic",
               "WP": "North West Pacific"}

# Tropical Cyclone Designations
# see https://www.nrlmry.navy.mil/atcf_web/docs/database/new/abrdeck.html
TC_designations = {"DB": "disturbance",
                   "TD": "tropical depression",
                   "TS": "tropical storm",
                   "TY": "typhoon",
                   "ST": "super typhoon",
                   "TC": "tropical cyclone",
                   "HU": "hurricane",
                   "SD": "subtropical depression",
                   "SS": "subtropical storm",
                   "EX": "extratropical systems",
                   "IN": "inland",
                   "DS": "dissipating",
                   "LO": "low",
                   "WV": "tropical wave",
                   "ET": "extrapolated",
                   "XX": "unknown"}

# HURDAT special designations
# see http://www.aoml.noaa.gov/hrd/data_sub/newHURDAT.html
hurdat_special_entries = {"L": "landfall",
                          "W": "max wind",
                          "P": "min pressure",
                          "I": "max intensity",
                          "C": "closest approach",
                          "S": "status change",
                          "G": "genesis",
                          "T": "additional track point"}


# Warning for formats that have yet to have a default way to determine crticial
# radii from the input data
missing_data_warning_str = """*** Cannot yet automatically determine the
    maximum wind radius.  Will write out GeoClaw
    formats but note that these will not work
    when running GeoClaw currently."""


# =============================================================================
#  Basic storm class
class Storm(object):
    r"""
    Storm data object

    This object contains a time series of time data that describe a particular
    storm.  This includes the attributes below and the ability to read from
    multiple sources for data such as the U.S. National Hurricane Center (NHC),
    the Japanese Meterological Agency (JMA), and the Indian Meteorlogical
    Department (IMD).  This class can then write out in any of these formats,
    construct the wind and pressure fields using a supported parameterized
    model, or output the GeoClaw supported storm format used for running storm
    surge simulations.

    *TODO:*  Add description of unit handling

    :Attributes:
     - *t* (list(datetime.datetiem)) Contains the time at which each entry of
       the other arrays are at.  These are expected to be *datetime* objects.
       Note that when written some formats require a *time_offset* to be set.
     - *eye_location* (ndarray(:, :)) location of the eye of the storm.
       Default units are in signed decimcal longitude and latitude.
     - *max_wind_speed (ndarray(:)) Maximum wind speed.  Default units are
       meters/second.
     - *max_wind_radius (ndarray(:)) Radius at which the maximum wind speed
       occurs.  Default units are meters.
     - *central_pressure* (ndarray(:)) Central pressure of storm.  Default
       units are Pascals.
     - *storm_radius* (ndarray(:)) Radius of storm, often defined as the last
       closed iso-bar of pressure.  Default units are meters.
     - *time_offset* (datetime.datetime) A date time that as an offset for the
       simulation time.  This will default to the beginning of the first of the
       year that the first time point is found in.

    :Initialization:
     1. Read in existing file at *path*.
     2. Construct an empty storm and supply the fields needed.  Note that these
        fields must be converted to the appropriate units.

    :Input:
     - *path* (string) Path to file to be read in if requested.
     - *file_format* (string) Format of file at path.  Default is "hurdat"
     - *kwargs* (dict) Other key-word arguments are passed to the appropriate
       read routine.
    """

    # Define supported formats and models - keys are function name related and
    # values are the proper name and a citation or URL documenting the format
    _supported_formats = {"geoclaw": ["GeoClaw", "http://www.clawpack.org/storms"],
                          "atcf": ["ATCF", "http://www.nrlmry.navy.mil/atcf_web/docs/database/new/database.html"],
                          "hurdat": ["HURDAT", "http://www.aoml.noaa.gov/hrd/hurdat/Data_Storm.html"],
                          "jma": ["JMA", "http://www.jma.go.jp/jma/jma-eng/jma-center/rsmc-hp-pub-eg/Besttracks/e_format_bst.html"],
                          "imd": ["IMD", "http://www.rsmcnewdelhi.imd.gov.in/index.php"],
                          "tcvitals": ["TC-Vitals", "http://www.emc.ncep.noaa.gov/mmb/data_processing/tcvitals_description.htm"]}

    def __init__(self, path=None, file_format="ATCF", **kwargs):
        r"""Storm Initiatlization Routine

        See :class:`Storm` for more info.
        """

        self.t = None
        self.time_offset = None
        self.eye_location = None
        self.max_wind_speed = None
        self.max_wind_radius = None
        self.central_pressure = None
        self.storm_radius = None

        # Storm descriptions - not all formats provide these
        self.name = None
        self.basin = None                   # Basin containing storm
        self.ID = None                      # ID code - depends on format
        self.classification = None          # Classification of storm (e.g. HU)
        self.event = None                   # Event (e.g. landfall) - HURDAT

        if path is not None:
            self.read(path, file_format=file_format, **kwargs)

    # ==========================================================================
    #  Basic object support
    def __str__(self):
        r""""""
        output = "Name: %s" % self.name
        output = "\n".join((output, "Dates: %s - %s" % (self.t[0].isoformat(),
                                                        self.t[-1].isoformat())
                            ))
        return output

    def __repr__(self):
        return "None"

    # ==========================================================================
    # Read Routines
    def read(self, path=None, file_format="atcf", **kwargs):
        r"""Read in storm data from *path* with format *file_format*

        :Input:
         - *path* (string) Path to data file.
         - *file_format (string) Format of the data file.  See list of
           supported formats for a list of valid strings.  Defaults to
           "hurdat".
         - *kwargs* (dict) Keyword dictionary for additional arguments that can
           be passed down to the appropriate read functions.  Please refer to
           the specific routine for a list of valid options.

        :Raises:
         - *ValueError* If the *file_format* requested does not match any of
           the available supported formats a *ValueError* is raised.
        """

        # If a path is not provided then we can try and find the relevant
        # database and download it
        if path is None:
            data_str = ("Currently automatic download of storm databases is ", 
                        "not implemented.  Please refer to the URLs below for", 
                        "references as to where you can download storm data",
                        "files:",
                        " - ATCF - http://ftp.nhc.noaa.gov/atcf/archive/",
                        " - HURDAT - http://www.aoml.noaa.gov/hrd/hurdat/Data_Storm.html",
                        " - JMA - http://www.jma.go.jp/jma/jma-eng/jma-center/rsmc-hp-pub-eg/besttrack.html",
                        " - IMD - http://www.rsmcnewdelhi.imd.gov.in/index.php",
                        " - TCVITALS - http://www.emc.ncep.noaa.gov/mmb/data_processing/tcvitals_description.htm")
            raise NotImplementedError("\n".join(data_str))

        if file_format.lower() not in self._supported_formats.keys():
            raise ValueError("File format %s not available." % file_format)

        getattr(self, 'read_%s' % file_format.lower())(path, **kwargs)

    def read_geoclaw(self, path, verbose=False):
        r"""Read in a GeoClaw formatted storm file

        GeoClaw storm files are read in by the Fortran code and are not meant
        to be human readable.

        :Input:
         - *path* (string) Path to the file to be read.
         - *verbose* (bool) Output more info regarding reading.
        """

        with open(path, 'r') as data_file:
            num_casts = int(data_file.readline())
            self.time_offset = datetime.datetime.strptime(
                                                      data_file.readline()[:19],
                                                      '%Y-%m-%dT%H:%M:%S')

        data = numpy.loadtxt(path, skiprows=3)
        num_forecasts = data.shape[0]
        self.eye_location = numpy.empty((2, num_forecasts))
        assert(num_casts == num_forecasts)
        self.t = [self.time_offset + datetime.timedelta(seconds=data[i, 0])
                  for i in range(num_forecasts)]
        self.eye_location[0, :] = data[:, 1]
        self.eye_location[1, :] = data[:, 2]
        self.max_wind_speed = data[:, 3]
        self.max_wind_radius = data[:, 4]
        self.central_pressure = data[:, 5]
        self.storm_radius = data[:, 6]

    def read_atcf(self, path, single_storm=True, verbose=False):

    #def read_atcf(self, path, single_storm=True, name=None, year=None,
                                #verbose=False):
        r"""Read in a ATCF formatted storm file

        ATCF format has storm stored individually so there is no support for
        multiple storms in a particular file.

        :Input:
         - *path* (string) Path to the file to be read.
         - *verbose* (bool) Output more info regarding reading.
        """
        #if not single_storm: 
        #    err_msg = "ATCF format stores storms individually. There is no \
        #                support for multiple storms."
        #    return err_msg  
        #else:
        #    # No header, can assume storm data
        #    data_block = []
        #    with open(path, 'r') as ATCF_file:
        #        for line in ATCF_file:
        #            line = line.split(",")
        #            line = [value.strip() for value in line]
        #            data_block.append(line)
        #    num_lines = len(data_block)

        # No header, can assume storm data
        data_block = []
        with open(path, 'r') as ATCF_file:
            for line in ATCF_file:
                line = line.split(",")
                line = [value.strip() for value in line]
                data_block.append(line)
        num_lines = len(data_block)

        # Parse data block - convert to correct units
        # Conversions:
        #  max_wind_speed - Convert knots to m/s - 0.51444444
        #  max_wind_radius  - convert from nm to m - 1.8520000031807990 * 1000.0
        #  central_pressure - convert from mbar to Pa - 100.0
        #  Radius of last isobar contour - convert from nm to m - 1.852000003180799d0 * 1000.0
        self.t = []
        self.classification = numpy.empty(num_lines, dtype=str)
        self.eye_location = numpy.empty((num_lines, 2))
        self.max_wind_speed = numpy.empty(num_lines)
        self.central_pressure = numpy.empty(num_lines)
        self.max_wind_radius = numpy.empty(num_lines)
        self.storm_radius = numpy.empty(num_lines)

        for (i, data) in enumerate(data_block):
            # End at an empty lines - skips lines at the bottom of a file
            if len(data) == 0:
                break

            # Grab data regarding basin and cyclone number if we are starting
            if i == 0:
                self.basin = ATCF_basins[data[0]]
                self.ID = int(data[1])

            # Create time
            self.t.append(datetime.datetime(int(data[2][:4]),
                                            int(data[2][4:6]),
                                            int(data[2][6:8]),
                                            int(data[2][-2:])))

            # # If an event is occuring record it.  If landfall then use as an
            # # offset.   Note that if there are multiple landfalls the last one
            # # is used as the offset
            # if not short_data:
            #     if len(data[22].strip()) > 0:
            #         self.event[i] = data[22].strip()
            #         if self.event[i].upper() == "L":
            #             self.time_offset = self.t[i]

            # Classification, note that this is not the category of the storm
            self.classification[i] = data[10]

            # Parse eye location - longitude/latitude order
            if data[6][-1] == "N":
                self.eye_location[i, 1] = float(data[6][0:-1]) / 10.0
            else:
                self.eye_location[i, 1] = -float(data[6][0:-1]) / 10.0
            if data[7][-1] == "E":
                self.eye_location[i, 0] = float(data[7][0:-1]) / 10.0
            else:
                self.eye_location[i, 0] = -float(data[7][0:-1]) / 10.0

            # Intensity information
            self.max_wind_speed[i] = units.convert(float(data[8]), 'knots', 'm/s')
            self.central_pressure[i] = units.convert(float(data[9]), 'mbar', 'Pa')

            # Mark if this is a shortened line - does not contain max wind 
            # radius and outer storm radius - set those to -1 to mark them as
            # missing
            if len(data) < 19:
                self.storm_radius[i] = -1
                self.max_wind_radius[i] = -1
            else:
<<<<<<< HEAD
                self.storm_radius[i] = (float(data[18]) * 1.852000003180799
                                        * 1000.0)
                self.max_wind_radius[i] = (float(data[19]) * 1.852000003180799
                                           * 1000.0)
                                           
=======
                self.storm_radius[i] = units.convert(float(data[18]), 'nmi', 'm')
                self.max_wind_radius[i] = units.convert(float(data[19]), 'nmi', 'm')
>>>>>>> f920b888

    def read_hurdat(self, path, verbose=False):
        r"""Read in HURDAT formatted storm file

        This is the current version of HURDAT data available (HURDAT 2).  Note
        that this assumes there is only one storm in the file (includes the
        header information though).  Future features will be added that will allow for 
        a file to be read with multiple storms defined.

        For more details on the HURDAT format and getting data see

        http://www.aoml.noaa.gov/hrd/hurdat/Data_Storm.html

        :Input:
         - *path* (string) Path to the file to be read.
         - *verbose* (bool) Output more info regarding reading.

        :Raises:
         - *ValueError* If the method cannot find the name/year matching the
           storm or they are not provided when *single_storm == False* then a
           value error is risen.
        """

        with open(path, 'r') as hurdat_file:
            # Extract header
            data = [value.strip() for value in 
                    hurdat_file.readline().split(',')]
            self.basin = data[0][:2]
            self.name = data[1]
            self.ID = data[2]

            # Store rest of data
            data_block = hurdat_file.readlines()
        
        num_lines = len(data_block)

        # Parse data block
        self.t = []
        self.event = numpy.empty(num_lines, dtype=str)
        self.classification = numpy.empty(num_lines, dtype=str)
        self.eye_location = numpy.empty((num_lines, 2))
        self.max_wind_speed = numpy.empty(num_lines)
        self.central_pressure = numpy.empty(num_lines)
        self.max_wind_radius = numpy.empty(num_lines)
        self.storm_radius = numpy.empty(num_lines)

        for (i, line) in enumerate(data_block):
            if len(line) == 0:
                break
            data = [value.strip() for value in line.split(",")]

            # Create time
            self.t.append(datetime.datetime(int(data[0][:4]),
                                            int(data[0][4:6]),
                                            int(data[0][6:8]),
                                            int(data[1][:2]),
                                            int(data[1][2:])))

            # If an event is occuring record it.  If landfall then use as an
            # offset.   Note that if there are multiple landfalls the last one
            # is used as the offset
            if len(data[2].strip()) > 0:
                self.event[i] = data[2].strip()
                if self.event[i].upper() == "L":
                    self.time_offset = self.t[i]

            # Classification, note that this is not the category of the storm
            self.classification[i] = data[3]

            # Parse eye location
            if data[4][-1] == "N":
                self.eye_location[i, 0] = float(data[4][0:-1])
            else:
                self.eye_location[i, 0] = -float(data[4][0:-1])
            if data[5][-1] == "E":
                self.eye_location[i, 1] = float(data[5][0:-1])
            else:
                self.eye_location[i, 1] = -float(data[5][0:-1])

            # Intensity information - radii are not included directly in this
            # format and instead radii of winds above a threshold are included
            self.max_wind_speed[i] = units.convert(float(data[6]), 'knots', 'm/s')
            self.central_pressure[i] = units.convert(float(data[7]), 'mbar', 'Pa')
            warnings.warn(missing_data_warning_str)
            self.max_wind_radius[i] = -1
            self.storm_radius[i] = -1

    def read_jma(self, path, verbose=False):
        r"""Read in JMA formatted storm file

        Note that only files that contain one storm are currently supported.

        For more details on the JMA format and getting data see

        http://www.jma.go.jp/jma/jma-eng/jma-center/rsmc-hp-pub-eg/Besttracks/e_format_bst.html

        :Input:
         - *path* (string) Path to the file to be read.
         - *verbose* (bool) Output more info regarding reading.

        :Raises:
         - *ValueError* If the method cannot find the name/year matching the
           storm or they are not provided when *single_storm == False* then a
           value error is risen.
        """

        data_block = []
        with open(path, 'r') as JMA_file:
            # Extract header
            data = JMA_file.readline()
            self.ID = data[6:10]
            num_lines = int(data[12:14])
            self.name = data[30:51].strip()

            data_block = JMA_file.readlines()
        assert(num_lines == len(data_block))

        # Parse data block
        self.t = []
        self.event = numpy.empty(num_lines, dtype=str)
        self.classification = numpy.empty(num_lines, dtype=str)
        self.eye_location = numpy.empty((num_lines, 2))
        self.max_wind_speed = numpy.empty(num_lines)
        self.central_pressure = numpy.empty(num_lines)
        self.max_wind_radius = numpy.empty(num_lines)
        self.storm_radius = numpy.empty(num_lines)
        for (i, line) in enumerate(data_block):
            if len(line) == 0:
                break
            data = [value.strip() for value in line.split()]

            # Create time
            self.t.append(datetime.datetime(int(data[0][:2]),
                                            int(data[0][2:4]),
                                            int(data[0][4:6]),
                                            int(data[0][6:])))

            # Classification, note that this is not the category of the storm
            self.classification[i] = int(data[1])

            # Parse eye location - Always N latitude and E longitude
            self.eye_location[i, 0] = float(data[4]) / 10.0
            self.eye_location[i, 1] = float(data[3]) / 10.0

            # Intensity information - current the radii are not directly given
            # Available data includes max/min of radius of winds of 50 and 
            # 30 kts instead
            self.central_pressure[i] = units.convert(float(data[5]), 'hPa', 'Pa')
            self.max_wind_speed[i] = units.convert(float(data[6]), 'knots', 'm/s')
            warnings.warn(missing_data_warning_str)
            self.max_wind_radius[i] = -1
            self.storm_radius[i] = -1

    def read_imd(self, path, verbose=False):
        r"""Extract relevant hurricane data from IMD file
            and update storm fields with proper values.

        :Input:
         - *path* (string) Path to the file to be read.

        Return ValueError if format incorrect or if file not IMD.
        """
        raise NotImplementedError(("Reading in IMD files is not implemented ",
                                   "yet but is planned for a future release."))

    def read_tcvitals(self, path, verbose=False):
        r"""Extract relevant hurricane data from TCVITALS file
            and update storm fields with proper values.

        :Input:
         - *path* (string) Path to the file to be read.
         - *verbose* (bool) Output more info regarding reading.

        """

        raise NotImplementedError(("Reading in TCVITALS files is not implemented",
                                   "yet but is planned for a future release."))

        try:
            import requests
        except ImportError as e:
            print("The 'requests' module is required to read TCVitals data.")
            raise e

        try:
            from bs4 import BeautifulSoup
        except ImportError as e:
            print("BeautfulSoup is required for reading in TCVitals data.")
            raise e

        if int(year) < 2011:
            err_msg = "Years not contained on this page"
            raise ValueError(err_msg)
        else:
            if int(year) == 2016:
                file_directory_url = "".join((path))
            else:
                file_directory_url = "".join((path, year, '/'))
            print('File Directory URL:', file_directory_url)
            storm_directory_page = requests.get(file_directory_url)
            soup = BeautifulSoup(storm_directory_page.content,
                                 'html.parser')
            storm_directory_links = soup.find_all('a')
            storm_files = []
            for link in storm_directory_links:
                if ".dat" in str(link):
                    if "combined" in str(link):
                        continue
                    else:
                        storm_files.append(str(link)[9:35])

            found = False
            for data_file_name in storm_files:
                data_file_url = "".join((file_directory_url,
                                         data_file_name))
                unpack = True
                data_path = clawpack.clawutil.data.get_remote_file(
                                              data_file_url, unpack=unpack)
                with open(data_path, 'r') as data:
                    for line in data:
                        self.name = line.split()[2]
                        if name.upper() == self.name.upper():
                            found = True
                            break
                        else:
                            continue
                data.close()

                if found:
                    storm_file_url = data_file_url
                    self.name = name.upper()
                    print('Storm File URL', storm_file_url)
                    os.remove(data_path)
                    break
                else:
                    os.remove(data_path)
                    continue

            if not found:
                return("Storm not found for the year you specified.")

            storm_path = clawpack.clawutil.data.get_remote_file(
                                               storm_file_url, unpack=True)

            data_block = []
            with open(storm_path, 'r') as tcvitals_file:
                data_block = tcvitals_file.readlines()
            print('data_block', data_block)

            num_lines = len(data_block)

            # Parse data block
            self.t = []
            self.event = numpy.empty(num_lines, dtype=str)
            self.classification = numpy.empty(num_lines, dtype=str)
            self.eye_location = numpy.empty((num_lines, 2))
            self.max_wind_speed = numpy.empty(num_lines)
            self.central_pressure = numpy.empty(num_lines)
            self.max_wind_radius = numpy.empty(num_lines)
            self.storm_radius = numpy.empty(num_lines)

            len_data = []

            for (i, line) in enumerate(data_block):
                if len(line) == 0:
                    break
                data = [value.strip() for value in line.split()]

                self.t.append(datetime.datetime(int(data[3][0:4]),
                                                int(data[3][4:6]),
                                                int(data[3][6:8]),
                                                int(data[4][0:2]),
                                                int(data[4][2:])))

                self.event[i] = data[1][-1]
                if self.event[i] == 'L':
                    self.time_offset = self.t[i]

                if data[5][-1] == 'N':
                    self.eye_location[i, 0] = float(data[5][0:-1])/10
                else:
                    self.eye_location[i, 0] = -float(data[5][0:-1])/10
                if data[6][-1] == "E":
                    self.eye_location[i, 1] = float(data[6][0:-1])/10
                else:
                    self.eye_location[i, 1] = -float(data[6][0:-1])/10

                # Intensity Information
                self.max_wind_speed[i] = float(data[8])
                self.central_pressure[i] = float(data[9])
                self.max_wind_radius[i] = float(data[11])
                self.storm_radius[i] = float(data[13])

    # =========================================================================
    # Write Routines
    def write(self, path, file_format="geoclaw", **kwargs):
        r"""Write out the storm data to *path* in format *file_format*

        :Input:
         - *path* (string) Path to data file.
         - *file_format (string) Format of the data file.  See list of
           supported formats for a list of valid strings.  Defaults to
           "geoclaw".
         - *kwargs* (dict) Keyword dictionary for additional arguments that can
           be passed down to the appropriate write functions.  Please refer to
           the specific routine for a list of valid options.

        :Raises:
         - *ValueError* If the *file_format* requested does not match any of
           the available supported formats a *ValueError* is raised.
        """

        if file_format.lower() not in self._supported_formats.keys():
            raise ValueError("File format %s not available." % file_format)

        getattr(self, 'write_%s' % file_format.lower())(path)

    def write_geoclaw(self, path, verbose=False, max_wind_radius_fill=None,
                            storm_radius_fill=None):
        r"""Write out a GeoClaw formatted storm file

        GeoClaw storm files are read in by the GeoClaw Fortran code.

        :Input:
         - *path* (string) Path to the file to be written.
         - *verbose* (bool) Print out additional information when writing.
         - *max_wind_radius_fill* (func) Function that can be used to fill in
           missing data for `max_wind_radius` values.  This defaults to simply 
           setting the value to -1.  The function signature should be
           `max_wind_radius(t, storm)` where t is the time of the forecast and
           `storm` is the storm object.  Note that if this or `storm_radius` 
           field remains -1 that this data line will be assumed to be redundant 
           and not be written out.
         - *storm_radius_fill* (func) Function that can be used to fill in
           missing data for `storm_radius` values.  This defaults to simply 
           setting the value to -1.  The function signature should be
           `storm_radius(t, storm)` where t is the time of the forecast and
           `storm` is the storm object.  Note that if this or `max_wind_radius` 
           field remains -1 that this data line will be assumed to be redundant 
           and not be written 
        """

        if max_wind_radius_fill is None:
            max_wind_radius_fill = lambda t, storm: -1
        if storm_radius_fill is None:
            storm_radius_fill = lambda t, storm: -1

        # Create list for output
        # Leave this first line blank as we need to count the actual valid lines
        # that will be left in the file below
        num_casts = 0
        data_string = [""]
        if self.time_offset is None:
            # Use the first time in sequence if not provided
            self.time_offset = self.t[0]
        data_string.append("%s\n\n" % self.time_offset.isoformat())
        for n in range(len(self.t)):
            # Remove duplicate times
            if n > 0:
                if self.t[n] == self.t[n - 1]:
                    continue

            format_string = ("{:19,.8e} " * 7)[:-1] + "\n"
            data = []
            data.append((self.t[n] - self.time_offset).total_seconds())
            data.append(self.eye_location[n, 0])
            data.append(self.eye_location[n, 1])
            data.append(self.max_wind_speed[n])
            # Allow custom function to set max wind radius if not 
            # available
            if self.max_wind_radius[n] == -1:
                new_wind_radius = max_wind_radius_fill(self.t[n], self)
                if new_wind_radius == -1:
                    continue
                else:
                    data.append(new_wind_radius)
            else:
                data.append(self.max_wind_radius[n])
            
            data.append(self.central_pressure[n])
            
            # Allow custom function to set storm radius if not available
            if self.storm_radius[n] == -1:
                new_storm_radius = storm_radius_fill(self.t[n], self)
                if new_storm_radius == -1:
                    continue
                else:
                    data.append(new_storm_radius)
            else:
                data.append(self.storm_radius[n])

            data_string.append(format_string.format(*data))
            num_casts += 1


        # Write to actual file now that we know exactly how many lines it will
        # contain
        try:
            # Update number of forecasts here
            data_string[0] = "%s\n" % num_casts
            with open(path, "w") as data_file:
                for data_line in data_string:
                    data_file.write(data_line)

        except Exception as e:
            # Remove possibly partially generated file if not successful
            if os.path.exists(path):
                os.remove(path)
            raise e

    def write_atcf(self, path, verbose=False):
        r"""Write out a ATCF formatted storm file

        :Input:
         - *path* (string) Path to the file to be written.
         - *verbose* (bool) Print out additional information when writing.
        """
        raise NotImplementedError(("Writing out ATCF files is not implemented ",
                                   "yet but is planned for a future release."))
        try:
            with open(path, 'w') as data_file:
                for n in range(len(self.t)):
                    data_file.write("".join((", " * 2,
                                         "%s" % seconds2date(self.t[n]),
                                         ", " * 4,
                                         "%s" % (int(self.eye_location[n, 0] *
                                                     10.0)),
                                         ", ",
                                         "%s" % (int(self.eye_location[n, 1] *
                                                     10.0)),
                                         ", ",
                                         "%s" % self.max_wind_speed[n],
                                         ", ",
                                         "%s" % self.central_pressure[n],
                                         ", ",
                                         ", " * 8,
                                         "%s" % self.storm_radius[n],
                                         ", ",
                                         "%s" % self.max_wind_radius[n],
                                         ", " * 10,
                                         "\n")))
        except Exception as e:
            # Remove possiblly partially generated file if not successful
            if os.path.exists(path):
                os.remove(path)
            raise e

    def write_hurdat(self, path, verbose=False):
        r"""Write out a HURDAT formatted storm file

        :Input:
         - *path* (string) Path to the file to be written.
         - *verbose* (bool) Print out additional information when writing.
        """
        raise NotImplementedError(("Writing out hurdat files is not ",
                                   "implemented yet but is planned for a ",
                                   "future release."))
        try:
            with open(path, 'w') as data_file:
                data_file.write('%s %s %s' % ("Date", "Hurricane Name",
                                              "Indicator"))
                for n in range(self.t.shape[0]):

                    latitude = float(self.eye_location[n, 0])
                    longitude = float(self.eye_location[n, 1])

                    # Convert latitude to proper Hurdat format e.g 12.0N
                    if latitude > 0:
                        latitude = str(numpy.abs(latitude)) + 'N'
                    else:
                        latitude = str(numpy.abs(latitude)) + 'S'

                    # Convert longitude to proper Hurdat format e.g 12.0W
                    if longitude > 0:
                        longitude = str(numpy.abs(longitude)) + 'E'
                    else:
                        longitude = str(numpy.abs(longitude)) + 'W'

                    data_file.write("".join(("%s" % self.seconds2date(
                                                              self.t[n])[0:-2],
                                         "%s00" % self.seconds2date(
                                                              self.t[n])[-2:],
                                         ", " * 3,
                                         "%s" % (latitude),
                                         ", ",
                                         "%s" % (longitude),
                                         ", ",
                                         "%s" % self.max_wind_speed[n],
                                         ", ",
                                         "%s" % self.central_pressure[n],
                                         ", ",
                                         "%s" % self.storm_radius[n],
                                         ", ",
                                         "%s" % self.max_wind_radius[n],
                                         ", " * 10,
                                         "\n")))
        except Exception as e:
            # Remove possiblly partially generated file if not successful
            if os.path.exists(path):
                os.remove(path)
            raise e

    def write_jma(self, path, verbose=False):
        r"""Write out a JMA formatted storm file

        :Input:
         - *path* (string) Path to the file to be written.
         - *verbose* (bool) Print out additional information when writing.
        """
        raise NotImplementedError(("Writing out JMA files is not implemented ",
                                   "yet but is planned for a future release."))
        try:
            with open(path, 'w') as data_file:
                for n in range(self.t.shape[0]):
                    data_file.write("".join(("%s" % self.seconds2date(self.t[n]),
                                         " " * 4,
                                         "%s" % (int(self.eye_location[n, 0] *
                                                     10.0)),
                                         ", ",
                                         "%s" % (int(self.eye_location[n, 1] *
                                                     10.0)),
                                         ", ",
                                         "%s" % self.max_wind_speed[n],
                                         ", ",
                                         "%s" % self.central_pressure[n],
                                         ", ",
                                         ", " * 8,
                                         "%s" % self.storm_radius[n],
                                         ", ",
                                         "%s" % self.max_wind_radius[n],
                                         ", " * 10,
                                         "\n")))
        except Exception as e:
            # Remove possiblly partially generated file if not successful
            if os.path.exists(path):
                os.remove(path)
            raise e

    def write_imd(self, path, verbose=False):
        r"""Write out an IMD formatted storm file

        :Input:
         - *path* (string) Path to the file to be written.
         - *verbose* (bool) Print out additional information when writing.
        """
        raise NotImplementedError(("Writing out IMD files is not implemented ",
                                   "yet but is planned for a future release."))

    def write_tcvitals(self, path, verbose=False):
        r"""Write out an TCVITALS formatted storm file

        :Input:
         - *path* (string) Path to the file to be written.
         - *verbose* (bool) Print out additional information when writing.
         """

        raise NotImplementedError(("Writing in TCVITALS files is not",
                                   "implemented yet but is planned for a ",
                                   "future release."))

    # =========================================================================
    # Other Useful Routines
    def plot(self, axes=None, intensity=False, limits=None, track_color='red',
                   category_colors=None, categorization="NHC"):
        r"""Plot the track and optionally the strength of the storm

        """

        # TODO:  Switch to cartopy plotting
        import matplotlib.pyplot as plt
        try:
            from mpl_toolkits.basemap import Basemap
        except ImportError as e:
            print("Plotting of storms is dependent on the Basemap package.")
            print("Given that this package has been end-of-lifed this will be")
            print("replaced by another package in the future.")
            raise e

        if axes is None:
            fig = plt.figure()
            axes = fig.add_subplot(1, 1, 1)

        # limits = ((long), (lat))
        if limits is None:
            raise NotImplementedError("Need to do this...")

        if category_color is None:
            category_color = {5: 'red',
                              4: 'yellow',
                              3: 'orange',
                              2: 'green',
                              1: 'blue',
                              0: 'gray'}

        mapping = Basemap()
        longitude, latitude = mapping(self.eye_location[:, 0],
                                      self.eye_location[:, 1])
        category = self.category(categorization=categorization)
        for i in range(len(longitude)):
            if intensity:
                color = category_color[category[i]]
            else:
                color = track_color
            mapping.plot(longitude[i:i + 2], latitude[i:i + 2], color=color)

        mapping.drawcoastlines()
        mapping.drawcountries()
        mapping.fillcontinents()

        return axes

    def category(self, categorization="NHC", cat_names=False):
        r"""Categorizes storm based on relevant storm data

        :Input:
         - *categorization* (string) Type of categorization to use.  Defaults
           to the National Hurricane Center "NHC".
         - *cat_names* (bool) If True returns the category name rather than a
           number.  Default to *False*.

        :Output:
         - (ndarray) Integer array of categories at each time point of the
           storm.
         - (list) Similar to the above but the name of the category as a
           *string*.  This is only returned if *car_names = True*.

        """

        # TODO:  Need to standardize on 1-minute (almost never available) or
        # 10-minute (widely available) - see
        # https://en.wikipedia.org/wiki/Tropical_cyclone#Major_basins_and_related_warning_centers

        if categorization.upper() == "BEAUFORT":
            # Beaufort scale below uses knots
            speeds = units.convert(self.max_wind_speed, "m/s", "knots")
            category = (numpy.zeros(speeds.shape) +
                        (speeds >= 1) * (speeds < 4) * 1 +
                        (speeds >= 4) * (speeds < 7) * 2 +
                        (speeds >= 7) * (speeds < 11) * 3 +
                        (speeds >= 11) * (speeds < 17) * 4 +
                        (speeds >= 17) * (speeds < 22) * 5 +
                        (speeds >= 22) * (speeds < 28) * 6 +
                        (speeds >= 28) * (speeds < 34) * 7 +
                        (speeds >= 34) * (speeds < 41) * 8 +
                        (speeds >= 41) * (speeds < 48) * 9 +
                        (speeds >= 48) * (speeds < 56) * 10 +
                        (speeds >= 56) * (speeds < 64) * 11 +
                        (speeds >= 64) * 12)
            cat_map = { 0: "Calm",
                        1: "Light air",
                        2: "Light breeze",
                        3: "Gentle breeze",
                        4: "Moderate breeze",
                        5: "Fresh breeze",
                        6: "Strong breeze",
                        7: "High wind",
                        8: "Gale",
                        9: "Strong gale",
                       10: "Whole gale",
                       11: "Violent storm",
                       12: "Hurricane"}

        elif categorization.upper() == "NHC":
            # TODO:  Change these to m/s (knots are how these are defined).
            # Definitely not in the correct format now
            # TODO:  Add TD and TS designations
            speeds = units.convert(self.max_wind_speed, "m/s", "knots")
            category = (numpy.zeros(speeds.shape) +
                        (speeds < 30) * -1 +
                        (speeds >= 64) * (speeds < 83) * 1 +
                        (speeds >= 83) * (speeds < 96) * 2 +
                        (speeds >= 96) * (speeds < 113) * 3 +
                        (speeds >= 113) * (speeds < 135) * 4 +
                        (speeds >= 135) * 5)
            cat_map = {-1: "Tropical Depression",
                        0: "Tropical Storm",
                        1: "Category 1 Hurricane",
                        2: "Category 2 Hurricane",
                        3: "Category 3 Hurricane",
                        4: "Category 4 Hurricane",
                        5: "Category 5 Hurricane"}

        elif categorization.upper() == "JTWC":
            raise NotImplementedError("JTWC categorization not implemented.")
        elif categorization.upper() == "JMA":
            raise NotImplementedError("JMA categorization not implemented.")
        elif categorization.upper() == "IMD":
            raise NotImplementedError("IMD categorization not implemented.")
        elif categorization.upper() == "MF":
            raise NotImplementedError("MF categorization not implemented.")
        elif categorization.upper() == "BOM":
            raise NotImplementedError("BOM categorization not implemented.")
        else:
            raise ValueError("Categorization %s not available."
                             % categorization)

        if cat_names:
            category_name = []
            for (i, cat) in enumerate(category):
                category_name.append(cat_map[cat])

            return category, category_name
        else:
            return category


# =============================================================================
# Model field construction - Models supported are
#  - Holland 1980 ('HOLLAND_1980') [1]
#  - Holland 2010 ('HOLLAND_2010') [2]
#  - Chavas, Lin, Emmanuel ('CLE_2015') [3]
#  - SLOSH ('SLOSH') [4] 
#  - Rankine ('RANKINE') [3]
# *TODO* - Add citations

# Dictionary of models.  Keys are function names, values are the proper name
# and a citation to the model
_supported_models = {"holland_1980": ["Holland 1980", "Holland, G. J. An Analytic Model of the Wind and Pressure Profiles in Hurricanes. Monthly Weather Review 108, 1212-1218 (1980)."],
                     "holland_2010": ["Holland 2010", "Holland, G. J., Belanger, J. I. & Fritz, A. A Revised Model for Radial Profiles of Hurricane Winds. Monthly Weather Review 138, 4393-4393 (2010)."],
                     "cle_2015": ["Chavas, Lin, Emmanuel 2015", "Chavas, D. R., Lin, N. & Emanuel, K. A Model for the Complete Radial Structure of the Tropical Cyclone Wind Field. Part I: Comparison with Observed Structure*. http://dx.doi.org.ezproxy.cul.columbia.edu/10.1175/JAS-D-15-0014.1 72, 3647-3662 (2015)."]}


## In the case where the field is not rotationally symmetric then the r value
## defines the x and y axis extents.

def construct_fields(storm, r, t, model="holland_1980"):
    r""""""

    if model.lower() not in _supported_models.keys():
        raise ValueError("Model %s not available." % model)

    return getattr(sys.modules[__name__], model.lower())(storm, x, t)


# Specific implementations
def holland_1980(storm, r, t):
    r""""""
    raise NotImplementedError("Holland 1980 model has not been implemeted.")
    return None, None


def holland_2010(storm, r, t):
    r""""""
    raise NotImplementedError("Holland 2010 model has not been implemeted.")
    return None, None


def cle_2015(storm, r, t):
    r""""""
    raise NotImplementedError("CLE 2015 model has not been implemeted.")
    return None, None

def slosh(storm, r, t): 
    r""""""
    raise NotImplementedError("SLOSH model has not been implemeted.")
    return None, None

def rankine(storm, r, t): 
    r""""""
    raise NotImplementedError("Rankine model has not been implemeted.")
    return None, None

def modified_rankine(storm, r, t): 
    r""""""
    raise NotImplementedError("Modified Rankine model has not been implemeted.")
    return None, None

def deMaria(storm, r, t): 
    r""""""
    raise NotImplementedError("DeMaria model has not been implemeted.")
    return None, None

# =============================================================================
# Utility functions
def available_formats():
    r"""Construct a string suitable for listing available storm file formats.
    """
    output = "Available Formats: (Function, Name, Citation)\n"
    for (model, values) in Storm._supported_formats.items():
        output = "".join((output, "%s: %s %s\n" % (values[0], model,
                                                   values[1])))
    return output


def available_models():
    r"""Construct a string suitable for listing available storm models.
    """
    output = "Function, Name, Citation\n"
    for (model, values) in _supported_models.items():
        output = "".join((output, "%s: %s %s\n" % (values[0], model,
                                                   values[1])))
    return output


# =============================================================================
# Ensmeble Storm Formats
def load_emanuel_storms(path, mask_distance=None, mask_coordinate=(0.0, 0.0),
                               mask_category=None, categorization="NHC"):
    r"""Load storms from a Matlab file containing storms

    This format is based on the format Prof. Emmanuel uses to generate storms.

    :Input:
     - *path* (string) Path to the file to be read in
     - *mask_distance* (float) Distance from *mask_coordinate* at which a storm
       needs to in order to be returned in the list of storms.  If
       *mask_distance* is *None* then no masking is used.  Default is to
       use no *mask_distance*.
     - *mask_coordinate* (tuple) Longitude and latitude coordinates to measure
       the distance from.  Default is *(0.0, 0.0)*.
     - *mask_category* (int) Category or highter a storm needs to be to be
       included in the returned list of storms.  If *mask_category* is *None*
       then no masking occurs.  The categorization used is controlled by
       *categorization*.  Default is to use no *mask_category*.
     - *categorization* (string) Categorization to be used for the
       *mask_category* filter.  Default is "NHC".

    :Output:
     - (list) List of Storm objects that have been read in and were not
       filtered out.
    """

    # Load the mat file and extract pertinent data
    import scipy.io
    mat = scipy.io.loadmat(path)

    lon = mat['longstore']
    lat = mat['latstore']
    hour = mat['hourstore']
    day = mat['daystore']
    month = mat['monthstore']
    year = mat['yearstore']
    max_wind_radius = mat['rmstore']
    max_wind_speed = mat['vstore']
    central_pressure = mat['pstore']

    # Convert into storms and truncate zeros
    storms = []
    for n in range(lon.shape[0]):
        m = len(lon[n].nonzero()[0])

        storm = Storm()
        storm.t = [datetime.datetime(year[0, n],
                                     month[n, i],
                                     day[n, i],
                                     hour[n, i]) for i in range(m)]

        storm.eye_location = numpy.empty((m, 2))
        storm.max_wind_speed = numpy.empty(m)
        storm.max_wind_radius = numpy.empty(m)
        storm.central_pressure = numpy.empty(m)

        storm.eye_location[:, 0] = lon[n, :m]
        storm.eye_location[:, 1] = lat[n, :m]
        storm.max_wind_speed = max_wind_speed[n, :m] 
        storm.max_wind_radius = max_wind_radius[n, :m] * 1000
        storm.central_pressure = central_pressure[n, :m] * 100 
        storm.storm_radius = numpy.ones(m) * 400e3

        include_storm = True
        if mask_distance is not None:
            distance = numpy.sqrt((storm.eye_location[:, 0] -
                                   mask_coord[0])**2 +
                                  (storm.eye_location[:, 1] -
                                   mask_coord[1])**2)
            inlcude_storm = numpy.any(distance < mask_distance)
        if mask_category is not None:
            raise NotImplementedError("Category masking not implemented.")

        if include_storm:
            storms.append(storm)

    return storms


if __name__ == '__main__':

    parser = argparse.ArgumentParser()

    # Positional argument
    parser.add_argument("path", help="Path to storm file to be read in")

    # Optional arguments
    parser.add_argument("-f", "--from", default="atcf", dest="input_format",
                        help="Format to convert from, defaults to 'atcf'")
    parser.add_argument("-o", "--output", default="geoclaw.storm",
                        dest="output_path",
                        help="Output path, default to 'geoclaw.storm'")
    parser.add_argument("-t", "--to", default="geoclaw",
                        dest="output_format",
                        help="Format to convert to, defaults to 'geoclaw'")
    parser.add_argument("-v", "--verbose",
                        help="Increase verbosity of output",
                        action="store_true")

    args = parser.parse_args()
    input_storm = Storm(args.path, file_format=args.input_format,
                        verbose=args.verbose)
    input_storm.write(args.output_path, file_format=args.output_format,
                      verbose=args.verbose)<|MERGE_RESOLUTION|>--- conflicted
+++ resolved
@@ -343,16 +343,8 @@
                 self.storm_radius[i] = -1
                 self.max_wind_radius[i] = -1
             else:
-<<<<<<< HEAD
-                self.storm_radius[i] = (float(data[18]) * 1.852000003180799
-                                        * 1000.0)
-                self.max_wind_radius[i] = (float(data[19]) * 1.852000003180799
-                                           * 1000.0)
-                                           
-=======
                 self.storm_radius[i] = units.convert(float(data[18]), 'nmi', 'm')
                 self.max_wind_radius[i] = units.convert(float(data[19]), 'nmi', 'm')
->>>>>>> f920b888
 
     def read_hurdat(self, path, verbose=False):
         r"""Read in HURDAT formatted storm file
