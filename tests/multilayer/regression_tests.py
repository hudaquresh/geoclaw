--- conflicted
+++ resolved
@@ -60,19 +60,11 @@
 
         # Run code and check surface heights
         self.run_code()
-<<<<<<< HEAD
-        self.check_gauges(save=save, gauge_id=0, indices=(6, 7))
-        self.check_gauges(save=save, gauge_id=1, indices=(6, 7))
-        self.check_gauges(save=save, gauge_id=2, indices=(6, 7))
-        self.check_gauges(save=save, gauge_id=3, indices=(6, 7))
-        self.check_gauges(save=save, gauge_id=4, indices=(6, 7))
-=======
         self.check_gauges(save=save, gauge_id=0, indices=(6, 7), atol=1e-5)
         self.check_gauges(save=save, gauge_id=1, indices=(6, 7), atol=1e-5)
         self.check_gauges(save=save, gauge_id=2, indices=(6, 7), atol=1e-5)
         self.check_gauges(save=save, gauge_id=3, indices=(6, 7), atol=1e-5)
         self.check_gauges(save=save, gauge_id=4, indices=(6, 7), atol=1e-5)
->>>>>>> 984ee6e6
 
         # If we have gotten here then we do not need to copy the run results
         self.success = True
