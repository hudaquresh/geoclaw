--- conflicted
+++ resolved
@@ -412,10 +412,6 @@
     # Storm parameters - Parameterized storm (Holland 1980)
     data.storm_specification_type = 'holland80' # (type 1)
     data.storm_file = os.path.expandvars(os.path.join(os.getcwd(),
-<<<<<<< HEAD
-                                         'test.storm'))
-=======
-                                         'ike_new.storm'))
 
     # Check to make sure storm file exists
     # if not os.path.exists(data.storm_file):
@@ -425,7 +421,6 @@
     # include this info (9/13/2008 ~ 7 UTC)
     ike.time_offset = datetime.datetime(2008, 9, 13, 7)
     ike.write(data.storm_file, file_format='geoclaw')
->>>>>>> 5cca56c1
 
     # =======================
     #  Set Variable Friction
