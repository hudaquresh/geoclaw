--- conflicted
+++ resolved
@@ -1065,26 +1065,9 @@
 
 # Dictionary of models.  Keys are function names, values are the proper name
 # and a citation to the model
-<<<<<<< HEAD
-#_supported_models = {"holland_1980": ["Holland 1980", "Holland, G. J. An Analytic Model of the Wind and Pressure Profiles in Hurricanes. Monthly Weather Review 108, 1212-1218 (1980)."], "holland_2010": ["Holland 2010", "Holland, G.
-#J., Belanger, J. I. & Fritz, A. A Revised Model for Radial Profiles of Hurricane
-#Winds. Monthly Weather Review 138, 4393-4393 (2010)."],"cle_2015": ["Chavas,
-#Lin, Emmanuel 2015", "Chavas, D. R., Lin, N. & Emanuel, K. A Model for the
-#Complete Radial Structure of the Tropical Cyclone Wind Field. Part I: Comparison
-#with Observed Structure*.
-#http://dx.doi.org.ezproxy.cul.columbia.edu/10.1175/JAS-D-15-0014.1 72, 3647-3662
-#(2015)."], "SLOSH": ["Citation Needed."], "rankine": ["Citation Needed."]}}
-
-_supported_models = {"holland_1980": ["Citation Needed."],
-                     "holland_2010": ["Citation Needed."],  
-                     "cle_2015": ["Citation Needed."],
-                     "slosh": ["Citation Needed."],
-                     "rankine": ["Citation Needed."]} 
-=======
 _supported_models = {"holland_1980": ["Holland 1980", "Holland, G. J. An Analytic Model of the Wind and Pressure Profiles in Hurricanes. Monthly Weather Review 108, 1212-1218 (1980)."],
                      "holland_2010": ["Holland 2010", "Holland, G. J., Belanger, J. I. & Fritz, A. A Revised Model for Radial Profiles of Hurricane Winds. Monthly Weather Review 138, 4393-4393 (2010)."],
                      "cle_2015": ["Chavas, Lin, Emmanuel 2015", "Chavas, D. R., Lin, N. & Emanuel, K. A Model for the Complete Radial Structure of the Tropical Cyclone Wind Field. Part I: Comparison with Observed Structure*. http://dx.doi.org.ezproxy.cul.columbia.edu/10.1175/JAS-D-15-0014.1 72, 3647-3662 (2015)."]}
->>>>>>> 5da272ec
 
 
 ## In the case where the field is not rotationally symmetric then the r value
