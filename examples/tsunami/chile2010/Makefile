--- conflicted
+++ resolved
@@ -51,13 +51,7 @@
  $(GEOLIB)/dtopo_module.f90 \
  $(GEOLIB)/qinit_module.f90 \
  $(GEOLIB)/refinement_module.f90 \
-<<<<<<< HEAD
- $(GEOLIB)/fixedgrids_module.f90 \
- $(GEOLIB)/regions_module.f90 \
- $(GEOLIB)/utility_module.f90
-=======
  $(GEOLIB)/fixedgrids_module.f90
->>>>>>> b69bed1c
 
 SOURCES = \
   $(GEOLIB)/setprob.f90 \
@@ -94,11 +88,7 @@
   $(GEOLIB)/ginit.f \
   $(GEOLIB)/getmaxspeed.f90 \
   $(GEOLIB)/advanc.f \
-<<<<<<< HEAD
-  $(AMRLIB)/prefilp_new.f90 \
-=======
   $(AMRLIB)/amr2.f90 \
->>>>>>> b69bed1c
   $(AMRLIB)/quick_sort1.f \
   $(AMRLIB)/estdt.f \
   $(AMRLIB)/bound.f \
@@ -132,10 +122,6 @@
   $(AMRLIB)/regrid.f \
   $(AMRLIB)/setuse.f \
   $(AMRLIB)/stst1.f \
-<<<<<<< HEAD
-  $(AMRLIB)/trimbd_new.f90 \
-=======
->>>>>>> b69bed1c
   $(AMRLIB)/nodget.f \
   $(AMRLIB)/basic.f \
   $(AMRLIB)/outval.f \
